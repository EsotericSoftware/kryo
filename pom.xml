<project xmlns="http://maven.apache.org/POM/4.0.0" xmlns:xsi="http://www.w3.org/2001/XMLSchema-instance" xsi:schemaLocation="http://maven.apache.org/POM/4.0.0 http://maven.apache.org/xsd/maven-4.0.0.xsd">
	<!--
	 Copyright (c) 2008-2020, Nathan Sweet
	 Copyright (C) 2020, Oracle and/or its affiliates.
	 All rights reserved.

	 Redistribution and use in source and binary forms, with or without modification, are permitted provided that the following
	 conditions are met:

	 - Redistributions of source code must retain the above copyright notice, this list of conditions and the following disclaimer.
	 - Redistributions in binary form must reproduce the above copyright notice, this list of conditions and the following
	 disclaimer in the documentation and/or other materials provided with the distribution.
	 - Neither the name of Esoteric Software nor the names of its contributors may be used to endorse or promote products derived
	 from this software without specific prior written permission.

	 THIS SOFTWARE IS PROVIDED BY THE COPYRIGHT HOLDERS AND CONTRIBUTORS "AS IS" AND ANY EXPRESS OR IMPLIED WARRANTIES, INCLUDING,
	 BUT NOT LIMITED TO, THE IMPLIED WARRANTIES OF MERCHANTABILITY AND FITNESS FOR A PARTICULAR PURPOSE ARE DISCLAIMED. IN NO EVENT
	 SHALL THE COPYRIGHT HOLDER OR CONTRIBUTORS BE LIABLE FOR ANY DIRECT, INDIRECT, INCIDENTAL, SPECIAL, EXEMPLARY, OR CONSEQUENTIAL
	 DAMAGES (INCLUDING, BUT NOT LIMITED TO, PROCUREMENT OF SUBSTITUTE GOODS OR SERVICES; LOSS OF USE, DATA, OR PROFITS; OR BUSINESS
	 INTERRUPTION) HOWEVER CAUSED AND ON ANY THEORY OF LIABILITY, WHETHER IN CONTRACT, STRICT LIABILITY, OR TORT (INCLUDING
	 NEGLIGENCE OR OTHERWISE) ARISING IN ANY WAY OUT OF THE USE OF THIS SOFTWARE, EVEN IF ADVISED OF THE POSSIBILITY OF SUCH DAMAGE. */
	 -->
	<modelVersion>4.0.0</modelVersion>

	<parent>
		<groupId>org.sonatype.oss</groupId>
		<artifactId>oss-parent</artifactId>
		<version>7</version>
	</parent>

	<groupId>com.esotericsoftware</groupId>
	<artifactId>kryo-parent</artifactId>
	<version>5.0.4-SNAPSHOT</version>
	<packaging>pom</packaging>

	<name>Kryo Parent</name>
	<description>Fast, efficient Java serialization. This is the parent POM that defines common settings and lists the modules.</description>
	<url>https://github.com/EsotericSoftware/kryo</url>

	<licenses>
		<license>
			<name>3-Clause BSD License</name>
			<url>https://opensource.org/licenses/BSD-3-Clause</url>
			<distribution>repo</distribution>
		</license>
	</licenses>

	<scm>
		<url>https://github.com/EsotericSoftware/kryo</url>
		<connection>scm:git:git@github.com:EsotericSoftware/kryo.git</connection>
		<developerConnection>scm:git:git@github.com:EsotericSoftware/kryo.git</developerConnection>
	  <tag>HEAD</tag>
  </scm>

	<developers>
		<developer>
			<id>nathan.sweet</id>
			<name>Nathan Sweet</name>
			<email>admin@esotericsoftware.com</email>
		</developer>
	</developers>

	<properties>
		<kryo.root>${basedir}</kryo.root>
		<kryo.major.version>5</kryo.major.version>
		<javac.target>1.8</javac.target>
		<project.build.sourceEncoding>UTF-8</project.build.sourceEncoding>
		<junit.version>5.7.0</junit.version>
	</properties>

	<modules>
		<module>pom-main.xml</module>
		<module>pom-versioned.xml</module>
		<module>benchmarks</module>
	</modules>

	<dependencies>
		<!-- Tests. -->
		<dependency>
			<groupId>org.junit.jupiter</groupId>
			<artifactId>junit-jupiter-api</artifactId>
			<version>${junit.version}</version>
			<scope>test</scope>
		</dependency>
		<dependency>
			<groupId>org.junit.jupiter</groupId>
			<artifactId>junit-jupiter-engine</artifactId>
			<version>${junit.version}</version>
			<scope>test</scope>
		</dependency>
		<dependency>
			<groupId>org.junit.jupiter</groupId>
			<artifactId>junit-jupiter-params</artifactId>
			<version>${junit.version}</version>
			<scope>test</scope>
		</dependency>
		<dependency>
			<groupId>commons-lang</groupId>
			<artifactId>commons-lang</artifactId>
			<version>2.6</version>
			<scope>test</scope>
		</dependency>
	</dependencies>

	<build>
		<sourceDirectory>src</sourceDirectory>
		<testSourceDirectory>test</testSourceDirectory>

		<pluginManagement>
			<plugins>
				<plugin>
					<groupId>org.codehaus.mojo</groupId>
					<artifactId>build-helper-maven-plugin</artifactId>
					<version>3.2.0</version>
				</plugin>

				<plugin>
					<groupId>org.apache.maven.plugins</groupId>
					<artifactId>maven-compiler-plugin</artifactId>
					<version>3.8.1</version>
					<configuration>
						<source>${javac.target}</source>
						<target>${javac.target}</target>
						<encoding>utf-8</encoding>
					</configuration>
				</plugin>

				<plugin>
					<groupId>org.apache.maven.plugins</groupId>
					<artifactId>maven-install-plugin</artifactId>
					<version>2.5.2</version>
				</plugin>

				<plugin>
					<groupId>org.apache.maven.plugins</groupId>
					<artifactId>maven-deploy-plugin</artifactId>
					<version>2.8.2</version>
				</plugin>

				<plugin>
					<groupId>org.apache.maven.plugins</groupId>
					<artifactId>maven-jar-plugin</artifactId>
					<version>3.2.0</version>
				</plugin>

				<plugin>
					<groupId>org.apache.maven.plugins</groupId>
					<artifactId>maven-surefire-plugin</artifactId>
					<version>2.22.2</version>
				</plugin>

				<plugin>
					<artifactId>maven-resources-plugin</artifactId>
					<version>3.2.0</version>
					<executions>
						<!-- Disable resources (project has none). -->
						<execution>
							<id>default-resources</id>
							<phase>none</phase>
						</execution>
						<execution>
							<id>default-testResources</id>
							<phase>none</phase>
						</execution>
					</executions>
				</plugin>

				<plugin>
					<groupId>org.apache.maven.plugins</groupId>
					<artifactId>maven-javadoc-plugin</artifactId>
					<version>3.2.0</version>
					<configuration>
						<!-- Required for java8, so that javadoc errors don't fail the build. -->
						<additionalparam>-Xdoclint:none</additionalparam>
						<!-- Required for build with jdk11, to prevent "error: package sun.nio.ch is not visible" failing javadoc -->
						<source>8</source>
					</configuration>
				</plugin>

				<plugin>
					<groupId>org.codehaus.mojo</groupId>
					<artifactId>findbugs-maven-plugin</artifactId>
					<version>3.0.5</version>
				</plugin>
                                
				<plugin>
					<groupId>org.apache.maven.plugins</groupId>
					<artifactId>maven-release-plugin</artifactId>
					<version>2.5.3</version>
					<configuration>
						<!-- Don't run clean, because this would delete the kryo artifact, which would fail the shade plugin
						    because the kryo jar would no longer exist.
						    https://maven.apache.org/maven-release/maven-release-plugin/prepare-mojo.html#preparationGoals
						-->
						<preparationGoals>verify</preparationGoals>
					</configuration>
				</plugin>

				<plugin>
					<groupId>net.revelc.code.formatter</groupId>
					<artifactId>formatter-maven-plugin</artifactId>
					<version>2.12.2</version>
					<configuration>
						<configFile>${kryo.root}/eclipse/code-format.xml</configFile>
						<lineEnding>KEEP</lineEnding>
						<compilerSource>${javac.target}</compilerSource>
						<compilerCompliance>${javac.target}</compilerCompliance>
						<compilerTargetPlatform>${javac.target}</compilerTargetPlatform>
						<directories>
							<directory>${project.build.sourceDirectory}</directory>
						</directories>
						<excludes>
							<exclude>**/benchmarks/**/*.java</exclude>
						</excludes>
					</configuration>
				</plugin>
			</plugins>
		</pluginManagement>
	</build>

	<profiles>
		<profile>
			<id>requireSnapshot</id>
			<!-- This profile is activated by the "-P requireSnapshot" switch to
				be able to deploy SNAPSHOTs only (which is not allowed for releases) -->
			<build>
				<plugins>
					<plugin>
						<artifactId>maven-enforcer-plugin</artifactId>
						<executions>
							<execution>
								<goals>
									<goal>enforce</goal>
								</goals>
								<configuration>
									<rules>
										<evaluateBeanshell>
											<condition>"${project.version}".endsWith("-SNAPSHOT")</condition>
											<message>Only build -SNAPSHOT versions.</message>
										</evaluateBeanshell>
									</rules>
									<fail>true</fail>
								</configuration>
							</execution>
						</executions>
					</plugin>
				</plugins>
			</build>
		</profile>
		<!-- Include any tests that require JDK11+ -->
		<profile>
			<id>jdk11ge</id>
			<activation>
				<jdk>[11,</jdk>
			</activation>
			<build>
<<<<<<< HEAD
				<pluginManagement>
					<plugins>
						<plugin>
							<groupId>org.codehaus.mojo</groupId>
							<artifactId>build-helper-maven-plugin</artifactId>
							<executions>
								<execution>
									<id>add-test-source</id>
									<phase>generate-test-sources</phase>
									<goals>
										<goal>add-test-source</goal>
									</goals>
									<configuration>
										<sources>
											<source>test-jdk11</source>
										</sources>
									</configuration>
								</execution>
							</executions>
						</plugin>
						<plugin>
							<groupId>org.apache.maven.plugins</groupId>
							<artifactId>maven-compiler-plugin</artifactId>
						</plugin>
					</plugins>
				</pluginManagement>
			</build>
		</profile>
		<!-- Include any tests that require JDK14+ -->
		<profile>
			<id>jdk14ge</id>
			<activation>
				<jdk>[14,</jdk>
			</activation>
			<build>
				<pluginManagement>
					<plugins>
						<plugin>
							<groupId>org.codehaus.mojo</groupId>
							<artifactId>build-helper-maven-plugin</artifactId>
							<executions>
								<execution>
									<id>add-test-source</id>
									<phase>generate-test-sources</phase>
									<goals>
										<goal>add-test-source</goal>
									</goals>
									<configuration>
										<sources>
											<source>test-jdk11</source>
											<source>test-jdk14</source>
										</sources>
									</configuration>
								</execution>
							</executions>
						</plugin>
						<plugin>
							<groupId>org.apache.maven.plugins</groupId>
							<artifactId>maven-compiler-plugin</artifactId>
							<configuration>
								<optimize>true</optimize>
								<!-- Enable Java 14+ for all sources so that Intellij picks the right language level -->
								<source>${java.vm.specification.version}</source>
								<target>${java.vm.specification.version}</target>
								<compilerArgs>
									<arg>-parameters</arg>
									<arg>--enable-preview</arg>
									<arg>--add-exports=java.base/jdk.internal.ref=ALL-UNNAMED</arg>
									<arg>--add-exports=java.base/sun.nio.ch=ALL-UNNAMED</arg>
								</compilerArgs>
							</configuration>
						</plugin>
						<plugin>
							<groupId>org.apache.maven.plugins</groupId>
							<artifactId>maven-surefire-plugin</artifactId>
							<configuration>
									<argLine>--enable-preview</argLine>
							</configuration>
						</plugin>
					</plugins>
				</pluginManagement>
=======
				<plugins>
					<plugin>
						<groupId>org.apache.maven.plugins</groupId>
						<artifactId>maven-surefire-plugin</artifactId>
						<version>2.22.2</version>
						<configuration>
							<excludes>
								<exclude>**/java11/*Test.java</exclude>
							</excludes>
						</configuration>
					</plugin>
				</plugins>
>>>>>>> feaedd49
			</build>
		</profile>
	</profiles>

	<repositories>
		<repository>
			<id>sonatype-releases</id>
			<name>sonatype releases repo</name>
			<url>https://oss.sonatype.org/content/repositories/releases</url>
		</repository>
	</repositories>
</project><|MERGE_RESOLUTION|>--- conflicted
+++ resolved
@@ -1,25 +1,4 @@
 <project xmlns="http://maven.apache.org/POM/4.0.0" xmlns:xsi="http://www.w3.org/2001/XMLSchema-instance" xsi:schemaLocation="http://maven.apache.org/POM/4.0.0 http://maven.apache.org/xsd/maven-4.0.0.xsd">
-	<!--
-	 Copyright (c) 2008-2020, Nathan Sweet
-	 Copyright (C) 2020, Oracle and/or its affiliates.
-	 All rights reserved.
-
-	 Redistribution and use in source and binary forms, with or without modification, are permitted provided that the following
-	 conditions are met:
-
-	 - Redistributions of source code must retain the above copyright notice, this list of conditions and the following disclaimer.
-	 - Redistributions in binary form must reproduce the above copyright notice, this list of conditions and the following
-	 disclaimer in the documentation and/or other materials provided with the distribution.
-	 - Neither the name of Esoteric Software nor the names of its contributors may be used to endorse or promote products derived
-	 from this software without specific prior written permission.
-
-	 THIS SOFTWARE IS PROVIDED BY THE COPYRIGHT HOLDERS AND CONTRIBUTORS "AS IS" AND ANY EXPRESS OR IMPLIED WARRANTIES, INCLUDING,
-	 BUT NOT LIMITED TO, THE IMPLIED WARRANTIES OF MERCHANTABILITY AND FITNESS FOR A PARTICULAR PURPOSE ARE DISCLAIMED. IN NO EVENT
-	 SHALL THE COPYRIGHT HOLDER OR CONTRIBUTORS BE LIABLE FOR ANY DIRECT, INDIRECT, INCIDENTAL, SPECIAL, EXEMPLARY, OR CONSEQUENTIAL
-	 DAMAGES (INCLUDING, BUT NOT LIMITED TO, PROCUREMENT OF SUBSTITUTE GOODS OR SERVICES; LOSS OF USE, DATA, OR PROFITS; OR BUSINESS
-	 INTERRUPTION) HOWEVER CAUSED AND ON ANY THEORY OF LIABILITY, WHETHER IN CONTRACT, STRICT LIABILITY, OR TORT (INCLUDING
-	 NEGLIGENCE OR OTHERWISE) ARISING IN ANY WAY OUT OF THE USE OF THIS SOFTWARE, EVEN IF ADVISED OF THE POSSIBILITY OF SUCH DAMAGE. */
-	 -->
 	<modelVersion>4.0.0</modelVersion>
 
 	<parent>
@@ -172,7 +151,7 @@
 					<configuration>
 						<!-- Required for java8, so that javadoc errors don't fail the build. -->
 						<additionalparam>-Xdoclint:none</additionalparam>
-						<!-- Required for build with jdk11, to prevent "error: package sun.nio.ch is not visible" failing javadoc -->
+						<!-- Required for build with java11, to prevent "error: package sun.nio.ch is not visible" failing javadoc -->
 						<source>8</source>
 					</configuration>
 				</plugin>
@@ -254,7 +233,6 @@
 				<jdk>[11,</jdk>
 			</activation>
 			<build>
-<<<<<<< HEAD
 				<pluginManagement>
 					<plugins>
 						<plugin>
@@ -290,6 +268,18 @@
 				<jdk>[14,</jdk>
 			</activation>
 			<build>
+				<plugins>
+					<plugin>
+						<groupId>org.apache.maven.plugins</groupId>
+						<artifactId>maven-surefire-plugin</artifactId>
+						<version>2.22.2</version>
+						<configuration>
+							<excludes>
+								<exclude>**/java11/*Test.java</exclude>
+							</excludes>
+						</configuration>
+					</plugin>
+				</plugins>
 				<pluginManagement>
 					<plugins>
 						<plugin>
@@ -336,20 +326,6 @@
 						</plugin>
 					</plugins>
 				</pluginManagement>
-=======
-				<plugins>
-					<plugin>
-						<groupId>org.apache.maven.plugins</groupId>
-						<artifactId>maven-surefire-plugin</artifactId>
-						<version>2.22.2</version>
-						<configuration>
-							<excludes>
-								<exclude>**/java11/*Test.java</exclude>
-							</excludes>
-						</configuration>
-					</plugin>
-				</plugins>
->>>>>>> feaedd49
 			</build>
 		</profile>
 	</profiles>
