<project xmlns="http://maven.apache.org/POM/4.0.0" xmlns:xsi="http://www.w3.org/2001/XMLSchema-instance" xsi:schemaLocation="http://maven.apache.org/POM/4.0.0 http://maven.apache.org/xsd/maven-4.0.0.xsd">
	<!--
	 Copyright (c) 2008-2020, Nathan Sweet
	 Copyright (C) 2020, Oracle and/or its affiliates.
	 All rights reserved.

	 Redistribution and use in source and binary forms, with or without modification, are permitted provided that the following
	 conditions are met:

	 - Redistributions of source code must retain the above copyright notice, this list of conditions and the following disclaimer.
	 - Redistributions in binary form must reproduce the above copyright notice, this list of conditions and the following
	 disclaimer in the documentation and/or other materials provided with the distribution.
	 - Neither the name of Esoteric Software nor the names of its contributors may be used to endorse or promote products derived
	 from this software without specific prior written permission.

	 THIS SOFTWARE IS PROVIDED BY THE COPYRIGHT HOLDERS AND CONTRIBUTORS "AS IS" AND ANY EXPRESS OR IMPLIED WARRANTIES, INCLUDING,
	 BUT NOT LIMITED TO, THE IMPLIED WARRANTIES OF MERCHANTABILITY AND FITNESS FOR A PARTICULAR PURPOSE ARE DISCLAIMED. IN NO EVENT
	 SHALL THE COPYRIGHT HOLDER OR CONTRIBUTORS BE LIABLE FOR ANY DIRECT, INDIRECT, INCIDENTAL, SPECIAL, EXEMPLARY, OR CONSEQUENTIAL
	 DAMAGES (INCLUDING, BUT NOT LIMITED TO, PROCUREMENT OF SUBSTITUTE GOODS OR SERVICES; LOSS OF USE, DATA, OR PROFITS; OR BUSINESS
	 INTERRUPTION) HOWEVER CAUSED AND ON ANY THEORY OF LIABILITY, WHETHER IN CONTRACT, STRICT LIABILITY, OR TORT (INCLUDING
	 NEGLIGENCE OR OTHERWISE) ARISING IN ANY WAY OUT OF THE USE OF THIS SOFTWARE, EVEN IF ADVISED OF THE POSSIBILITY OF SUCH DAMAGE. */
	 -->
	<modelVersion>4.0.0</modelVersion>

	<parent>
		<groupId>org.sonatype.oss</groupId>
		<artifactId>oss-parent</artifactId>
		<version>7</version>
	</parent>

	<groupId>com.esotericsoftware</groupId>
	<artifactId>kryo-parent</artifactId>
	<version>5.0.0-RC10-SNAPSHOT</version>
	<packaging>pom</packaging>

	<name>Kryo Parent</name>
	<description>Fast, efficient Java serialization. This is the parent POM that defines common settings and lists the modules.</description>
	<url>https://github.com/EsotericSoftware/kryo</url>

	<licenses>
		<license>
			<name>3-Clause BSD License</name>
			<url>https://opensource.org/licenses/BSD-3-Clause</url>
			<distribution>repo</distribution>
		</license>
	</licenses>

	<scm>
		<url>https://github.com/EsotericSoftware/kryo</url>
		<connection>scm:git:git@github.com:EsotericSoftware/kryo.git</connection>
		<developerConnection>scm:git:git@github.com:EsotericSoftware/kryo.git</developerConnection>
	</scm>

	<developers>
		<developer>
			<id>nathan.sweet</id>
			<name>Nathan Sweet</name>
			<email>admin@esotericsoftware.com</email>
		</developer>
	</developers>

	<properties>
		<kryo.major.version>5</kryo.major.version>
		<javac.target>1.8</javac.target>
		<project.build.sourceEncoding>UTF-8</project.build.sourceEncoding>
	</properties>

	<modules>
		<module>pom-main.xml</module>
		<module>pom-versioned.xml</module>
		<module>benchmarks</module>
	</modules>

	<dependencies>
		<!-- Tests. -->
		<dependency>
			<groupId>junit</groupId>
			<artifactId>junit</artifactId>
			<version>4.12</version>
			<scope>test</scope>
		</dependency>
		<dependency>
			<groupId>commons-lang</groupId>
			<artifactId>commons-lang</artifactId>
			<version>2.6</version>
			<scope>test</scope>
		</dependency>
	</dependencies>

	<build>
		<sourceDirectory>src</sourceDirectory>
		<testSourceDirectory>test</testSourceDirectory>

		<pluginManagement>
			<plugins>
				<plugin>
					<groupId>org.apache.maven.plugins</groupId>
					<artifactId>maven-compiler-plugin</artifactId>
					<version>3.8.1</version>
					<configuration>
						<source>${javac.target}</source>
						<target>${javac.target}</target>
						<encoding>utf-8</encoding>
					</configuration>
				</plugin>

				<plugin>
					<groupId>org.apache.maven.plugins</groupId>
					<artifactId>maven-jar-plugin</artifactId>
					<version>3.1.1</version>
				</plugin>

				<plugin>
					<groupId>org.apache.maven.plugins</groupId>
					<artifactId>maven-surefire-plugin</artifactId>
					<version>2.22.0</version>
				</plugin>

				<plugin>
					<artifactId>maven-resources-plugin</artifactId>
					<version>3.1.0</version>
					<executions>
						<!-- Disable resources (project has none). -->
						<execution>
							<id>default-resources</id>
							<phase>none</phase>
						</execution>
						<execution>
							<id>default-testResources</id>
							<phase>none</phase>
						</execution>
					</executions>
				</plugin>

				<plugin>
					<groupId>org.apache.maven.plugins</groupId>
					<artifactId>maven-javadoc-plugin</artifactId>
					<version>3.0.1</version>
					<configuration>
						<!-- Required for java8, so that javadoc errors don't fail the build. -->
						<additionalparam>-Xdoclint:none</additionalparam>
						<!-- Required for build with jdk11, to prevent "error: package sun.nio.ch is not visible" failing javadoc -->
						<source>8</source>
					</configuration>
				</plugin>

				<plugin>
					<groupId>org.codehaus.mojo</groupId>
					<artifactId>findbugs-maven-plugin</artifactId>
					<version>3.0.5</version>
				</plugin>
                                
				<plugin>
					<groupId>org.apache.maven.plugins</groupId>
					<artifactId>maven-release-plugin</artifactId>
					<configuration>
						<!-- Don't run clean, because this would delete the kryo artifact, which would fail the shade plugin
						    because the kryo jar would no longer exist.
						    https://maven.apache.org/maven-release/maven-release-plugin/prepare-mojo.html#preparationGoals
						-->
						<preparationGoals>verify</preparationGoals>
					</configuration>
				</plugin>
			</plugins>
		</pluginManagement>
	</build>

	<profiles>
		<profile>
			<id>requireSnapshot</id>
			<!-- This profile is activated by the "-P requireSnapshot" switch to
				be able to deploy SNAPSHOTs only (which is not allowed for releases) -->
			<build>
				<plugins>
					<plugin>
						<artifactId>maven-enforcer-plugin</artifactId>
						<executions>
							<execution>
								<goals>
									<goal>enforce</goal>
								</goals>
								<configuration>
									<rules>
										<evaluateBeanshell>
											<condition>"${project.version}".endsWith("-SNAPSHOT")</condition>
											<message>Only build -SNAPSHOT versions.</message>
										</evaluateBeanshell>
									</rules>
									<fail>true</fail>
								</configuration>
							</execution>
						</executions>
					</plugin>
				</plugins>
			</build>
		</profile>
		<!-- Exclude any tests that require JDK 11+ from test run -->
		<!-- Exclude any tests that require JDK 14+ from compilation and test run -->
		<profile>
			<id>until-jdk11</id>
			<activation>
				<!-- Use exclusive 11 range instead of inclusive 10, because an upper bound ",10]" is likely not to include most releases of 10,
				   since they will have an additional "patch" release such as _05 that is not taken into consideration in the above range.
				   See also http://maven.apache.org/guides/introduction/introduction-to-profiles.html#Details_on_profile_activation -->
				<jdk>[1.5,11)</jdk>
			</activation>
			<build>
<<<<<<< HEAD
				<plugins>
					<plugin>
						<groupId>org.apache.maven.plugins</groupId>
						<artifactId>maven-surefire-plugin</artifactId>
						<version>2.22.0</version>
						<configuration>
							<excludes>
								<exclude>**/java11/*Test.java</exclude>
								<exclude>jdk14/**</exclude>
							</excludes>
						</configuration>
					</plugin>
				</plugins>
=======
				<pluginManagement>
					<plugins>
						<plugin>
							<groupId>org.apache.maven.plugins</groupId>
							<artifactId>maven-compiler-plugin</artifactId>
							<executions>
								<execution>
									<id>default-testCompile</id>
									<phase>test-compile</phase>
									<goals>
										<goal>testCompile</goal>
									</goals>
									<configuration>
										<testExcludes>
											<testExclude>jdk14/**</testExclude>
										</testExcludes>
									</configuration>
								</execution>
							</executions>
						</plugin>
						<plugin>
							<groupId>org.apache.maven.plugins</groupId>
							<artifactId>maven-surefire-plugin</artifactId>
							<version>2.22.0</version>
							<configuration>
								<excludes>
									<exclude>jdk11/**</exclude>
									<exclude>jdk14/**</exclude>
								</excludes>
							</configuration>
						</plugin>
					</plugins>
				</pluginManagement>
			</build>
		</profile>
		<!-- Exclude any tests that require JDK 14+ from compilation and test run-->
		<profile>
			<id>jdk11ge</id>
			<activation>
				<jdk>[11,14)</jdk>
			</activation>
			<build>
				<pluginManagement>
					<plugins>
						<plugin>
							<groupId>org.apache.maven.plugins</groupId>
							<artifactId>maven-compiler-plugin</artifactId>
							<executions>
								<execution>
									<id>default-testCompile</id>
									<phase>test-compile</phase>
									<goals>
										<goal>testCompile</goal>
									</goals>
									<configuration>
										<testExcludes>
											<testExclude>jdk14/**</testExclude>
										</testExcludes>
									</configuration>
								</execution>
							</executions>
						</plugin>
						<plugin>
							<groupId>org.apache.maven.plugins</groupId>
							<artifactId>maven-surefire-plugin</artifactId>
							<configuration>
								<excludes>
									<exclude>jdk14/**</exclude>
								</excludes>
							</configuration>
						</plugin>
					</plugins>
				</pluginManagement>
			</build>
		</profile>
		<!-- Run all tests with JDK 14+ if available -->
		<profile>
			<id>jdk14ge</id>
			<activation>
				<jdk>[14,)</jdk>
			</activation>
			<build>
				<pluginManagement>
					<plugins>
						<plugin>
							<groupId>org.apache.maven.plugins</groupId>
							<artifactId>maven-compiler-plugin</artifactId>
							<executions>
								<execution>
									<id>default-testCompile</id>
									<phase>test-compile</phase>
									<goals>
										<goal>testCompile</goal>
									</goals>
									<configuration>
										<release>${java.vm.specification.version}</release>
										<compilerArgs>
											<arg>--enable-preview</arg>
										</compilerArgs>
									</configuration>
								</execution>
							</executions>
						</plugin>
						<plugin>
							<groupId>org.apache.maven.plugins</groupId>
							<artifactId>maven-surefire-plugin</artifactId>
							<configuration>
									<argLine>--enable-preview</argLine>
							</configuration>
						</plugin>
					</plugins>
				</pluginManagement>
>>>>>>> 2d1497c8
			</build>
		</profile>
		<!-- Exclude any tests that require JDK 14+ from test run-->
		<profile>
			<id>jdk11ge</id>
			<activation>
				<jdk>[11,14)</jdk>
			</activation>
			<build>
				<plugins>
					<plugin>
						<groupId>org.apache.maven.plugins</groupId>
						<artifactId>maven-surefire-plugin</artifactId>
						<configuration>
							<excludes>
								<exclude>jdk14/**</exclude>
							</excludes>
						</configuration>
					</plugin>
				</plugins>
			</build>
		</profile>
		<!-- Run all tests with JDK 14+ if available -->
		<profile>
			<id>jdk14ge</id>
			<activation>
				<jdk>[14,)</jdk>
			</activation>
			<build>
				<plugins>
					<plugin>
						<groupId>org.apache.maven.plugins</groupId>
						<artifactId>maven-surefire-plugin</artifactId>
						<configuration>
								<argLine>--enable-preview</argLine>
						</configuration>
					</plugin>
				</plugins>
			</build>
		</profile>
	</profiles>

	<repositories>
		<repository>
			<id>sonatype-releases</id>
			<name>sonatype releases repo</name>
			<url>https://oss.sonatype.org/content/repositories/releases</url>
		</repository>
	</repositories>
</project><|MERGE_RESOLUTION|>--- conflicted
+++ resolved
@@ -205,21 +205,6 @@
 				<jdk>[1.5,11)</jdk>
 			</activation>
 			<build>
-<<<<<<< HEAD
-				<plugins>
-					<plugin>
-						<groupId>org.apache.maven.plugins</groupId>
-						<artifactId>maven-surefire-plugin</artifactId>
-						<version>2.22.0</version>
-						<configuration>
-							<excludes>
-								<exclude>**/java11/*Test.java</exclude>
-								<exclude>jdk14/**</exclude>
-							</excludes>
-						</configuration>
-					</plugin>
-				</plugins>
-=======
 				<pluginManagement>
 					<plugins>
 						<plugin>
@@ -332,45 +317,6 @@
 						</plugin>
 					</plugins>
 				</pluginManagement>
->>>>>>> 2d1497c8
-			</build>
-		</profile>
-		<!-- Exclude any tests that require JDK 14+ from test run-->
-		<profile>
-			<id>jdk11ge</id>
-			<activation>
-				<jdk>[11,14)</jdk>
-			</activation>
-			<build>
-				<plugins>
-					<plugin>
-						<groupId>org.apache.maven.plugins</groupId>
-						<artifactId>maven-surefire-plugin</artifactId>
-						<configuration>
-							<excludes>
-								<exclude>jdk14/**</exclude>
-							</excludes>
-						</configuration>
-					</plugin>
-				</plugins>
-			</build>
-		</profile>
-		<!-- Run all tests with JDK 14+ if available -->
-		<profile>
-			<id>jdk14ge</id>
-			<activation>
-				<jdk>[14,)</jdk>
-			</activation>
-			<build>
-				<plugins>
-					<plugin>
-						<groupId>org.apache.maven.plugins</groupId>
-						<artifactId>maven-surefire-plugin</artifactId>
-						<configuration>
-								<argLine>--enable-preview</argLine>
-						</configuration>
-					</plugin>
-				</plugins>
 			</build>
 		</profile>
 	</profiles>
