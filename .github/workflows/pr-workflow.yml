--- conflicted
+++ resolved
@@ -11,11 +11,25 @@
       - uses: actions/setup-java@v4
         with:
           distribution: 'temurin'
-          java-version: 17
+          java-version: 11
           cache: 'maven'
 
-      - name: Build with JDK 17
+      - name: Build with JDK 11
         run: mvn -B install --no-transfer-progress -DskipTests
+
+      - uses: actions/setup-java@v4
+        with:
+          distribution: 'temurin'
+          java-version: 8
+      - name: Test with JDK 8
+        run: mvn -v && mvn -B test
+
+      - uses: actions/setup-java@v4
+        with:
+          distribution: 'temurin'
+          java-version: 11
+      - name: Test with JDK 11
+        run: mvn -v && mvn -B test
 
       - uses: actions/setup-java@v4
         with:
@@ -29,18 +43,6 @@
           distribution: 'temurin'
           java-version: 21
       - name: Test with JDK 21
-        run: mvn -v && mvn -B test
-
-      - uses: actions/setup-java@v4
-        with:
-          distribution: 'temurin'
-<<<<<<< HEAD
-          java-version: 24
-      - name: Test with JDK 24
-        run: mvn -v && mvn -B test
-=======
-          java-version: 21
-      - name: Test with JDK 21
         run: mvn -v && mvn -B test    
 
       - uses: actions/setup-java@v4
@@ -48,5 +50,4 @@
           distribution: 'temurin'
           java-version: 25
       - name: Test with JDK 25
-        run: mvn -v && mvn -B test   
->>>>>>> 21568551
+        run: mvn -v && mvn -B test   