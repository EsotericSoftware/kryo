name: PR Build

on: pull_request

jobs:
  build:
    runs-on: ubuntu-latest

    steps:
      - uses: actions/checkout@v4
      - uses: actions/setup-java@v4
        with:
          distribution: 'temurin'
          java-version: 11
          cache: 'maven'

      - name: Build with JDK 11
        run: mvn -B install --no-transfer-progress -DskipTests

      - uses: actions/setup-java@v4
        with:
          distribution: 'temurin'
          java-version: 8
      - name: Test with JDK 8
        run: mvn -v && mvn -B test

      - uses: actions/setup-java@v4
        with:
          distribution: 'temurin'
          java-version: 11
      - name: Test with JDK 11
        run: mvn -v && mvn -B test

      - uses: actions/setup-java@v4
        with:
          distribution: 'temurin'
          java-version: 17
      - name: Test with JDK 17
        run: mvn -v && mvn -B test

      - uses: actions/setup-java@v4
        with:
          distribution: 'temurin'
          java-version: 21
      - name: Test with JDK 21
<<<<<<< HEAD
        run: mvn -v && mvn -B test
=======
        run: mvn -v && mvn -B test    
>>>>>>> 21568551

      - uses: actions/setup-java@v4
        with:
          distribution: 'temurin'
<<<<<<< HEAD
          java-version: 24
      - name: Test with JDK 24
        run: mvn -v && mvn -B test          
=======
          java-version: 25
      - name: Test with JDK 25
        run: mvn -v && mvn -B test   
>>>>>>> 21568551
<|MERGE_RESOLUTION|>--- conflicted
+++ resolved
@@ -43,21 +43,11 @@
           distribution: 'temurin'
           java-version: 21
       - name: Test with JDK 21
-<<<<<<< HEAD
-        run: mvn -v && mvn -B test
-=======
         run: mvn -v && mvn -B test    
->>>>>>> 21568551
 
       - uses: actions/setup-java@v4
         with:
           distribution: 'temurin'
-<<<<<<< HEAD
-          java-version: 24
-      - name: Test with JDK 24
-        run: mvn -v && mvn -B test          
-=======
           java-version: 25
       - name: Test with JDK 25
-        run: mvn -v && mvn -B test   
->>>>>>> 21568551
+        run: mvn -v && mvn -B test   