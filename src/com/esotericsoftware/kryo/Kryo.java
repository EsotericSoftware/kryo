/* Copyright (c) 2008-2020, Nathan Sweet
 * Copyright (C) 2020, Oracle and/or its affiliates.
 * All rights reserved.
 * 
 * Redistribution and use in source and binary forms, with or without modification, are permitted provided that the following
 * conditions are met:
 * 
 * - Redistributions of source code must retain the above copyright notice, this list of conditions and the following disclaimer.
 * - Redistributions in binary form must reproduce the above copyright notice, this list of conditions and the following
 * disclaimer in the documentation and/or other materials provided with the distribution.
 * - Neither the name of Esoteric Software nor the names of its contributors may be used to endorse or promote products derived
 * from this software without specific prior written permission.
 * 
 * THIS SOFTWARE IS PROVIDED BY THE COPYRIGHT HOLDERS AND CONTRIBUTORS "AS IS" AND ANY EXPRESS OR IMPLIED WARRANTIES, INCLUDING,
 * BUT NOT LIMITED TO, THE IMPLIED WARRANTIES OF MERCHANTABILITY AND FITNESS FOR A PARTICULAR PURPOSE ARE DISCLAIMED. IN NO EVENT
 * SHALL THE COPYRIGHT HOLDER OR CONTRIBUTORS BE LIABLE FOR ANY DIRECT, INDIRECT, INCIDENTAL, SPECIAL, EXEMPLARY, OR CONSEQUENTIAL
 * DAMAGES (INCLUDING, BUT NOT LIMITED TO, PROCUREMENT OF SUBSTITUTE GOODS OR SERVICES; LOSS OF USE, DATA, OR PROFITS; OR BUSINESS
 * INTERRUPTION) HOWEVER CAUSED AND ON ANY THEORY OF LIABILITY, WHETHER IN CONTRACT, STRICT LIABILITY, OR TORT (INCLUDING
 * NEGLIGENCE OR OTHERWISE) ARISING IN ANY WAY OUT OF THE USE OF THIS SOFTWARE, EVEN IF ADVISED OF THE POSSIBILITY OF SUCH DAMAGE. */

package com.esotericsoftware.kryo;

import static com.esotericsoftware.kryo.util.Util.*;
import static com.esotericsoftware.minlog.Log.*;

import com.esotericsoftware.kryo.SerializerFactory.FieldSerializerFactory;
import com.esotericsoftware.kryo.SerializerFactory.ReflectionSerializerFactory;
import com.esotericsoftware.kryo.SerializerFactory.SingletonSerializerFactory;
import com.esotericsoftware.kryo.io.Input;
import com.esotericsoftware.kryo.io.Output;
import com.esotericsoftware.kryo.serializers.ClosureSerializer;
import com.esotericsoftware.kryo.serializers.ClosureSerializer.Closure;
import com.esotericsoftware.kryo.serializers.CollectionSerializer;
import com.esotericsoftware.kryo.serializers.DefaultArraySerializers.BooleanArraySerializer;
import com.esotericsoftware.kryo.serializers.DefaultArraySerializers.ByteArraySerializer;
import com.esotericsoftware.kryo.serializers.DefaultArraySerializers.CharArraySerializer;
import com.esotericsoftware.kryo.serializers.DefaultArraySerializers.DoubleArraySerializer;
import com.esotericsoftware.kryo.serializers.DefaultArraySerializers.FloatArraySerializer;
import com.esotericsoftware.kryo.serializers.DefaultArraySerializers.IntArraySerializer;
import com.esotericsoftware.kryo.serializers.DefaultArraySerializers.LongArraySerializer;
import com.esotericsoftware.kryo.serializers.DefaultArraySerializers.ObjectArraySerializer;
import com.esotericsoftware.kryo.serializers.DefaultArraySerializers.ShortArraySerializer;
import com.esotericsoftware.kryo.serializers.DefaultArraySerializers.StringArraySerializer;
import com.esotericsoftware.kryo.serializers.DefaultSerializers.ArraysAsListSerializer;
import com.esotericsoftware.kryo.serializers.DefaultSerializers.BigDecimalSerializer;
import com.esotericsoftware.kryo.serializers.DefaultSerializers.BigIntegerSerializer;
import com.esotericsoftware.kryo.serializers.DefaultSerializers.BitSetSerializer;
import com.esotericsoftware.kryo.serializers.DefaultSerializers.BooleanSerializer;
import com.esotericsoftware.kryo.serializers.DefaultSerializers.ByteSerializer;
import com.esotericsoftware.kryo.serializers.DefaultSerializers.CalendarSerializer;
import com.esotericsoftware.kryo.serializers.DefaultSerializers.CharSerializer;
import com.esotericsoftware.kryo.serializers.DefaultSerializers.CharsetSerializer;
import com.esotericsoftware.kryo.serializers.DefaultSerializers.ClassSerializer;
import com.esotericsoftware.kryo.serializers.DefaultSerializers.CollectionsEmptyListSerializer;
import com.esotericsoftware.kryo.serializers.DefaultSerializers.CollectionsEmptyMapSerializer;
import com.esotericsoftware.kryo.serializers.DefaultSerializers.CollectionsEmptySetSerializer;
import com.esotericsoftware.kryo.serializers.DefaultSerializers.CollectionsSingletonListSerializer;
import com.esotericsoftware.kryo.serializers.DefaultSerializers.CollectionsSingletonMapSerializer;
import com.esotericsoftware.kryo.serializers.DefaultSerializers.CollectionsSingletonSetSerializer;
import com.esotericsoftware.kryo.serializers.DefaultSerializers.CurrencySerializer;
import com.esotericsoftware.kryo.serializers.DefaultSerializers.DateSerializer;
import com.esotericsoftware.kryo.serializers.DefaultSerializers.DoubleSerializer;
import com.esotericsoftware.kryo.serializers.DefaultSerializers.EnumSerializer;
import com.esotericsoftware.kryo.serializers.DefaultSerializers.EnumSetSerializer;
import com.esotericsoftware.kryo.serializers.DefaultSerializers.FloatSerializer;
import com.esotericsoftware.kryo.serializers.DefaultSerializers.IntSerializer;
import com.esotericsoftware.kryo.serializers.DefaultSerializers.KryoSerializableSerializer;
import com.esotericsoftware.kryo.serializers.DefaultSerializers.LocaleSerializer;
import com.esotericsoftware.kryo.serializers.DefaultSerializers.LongSerializer;
import com.esotericsoftware.kryo.serializers.DefaultSerializers.PriorityQueueSerializer;
import com.esotericsoftware.kryo.serializers.DefaultSerializers.ShortSerializer;
import com.esotericsoftware.kryo.serializers.DefaultSerializers.StringBufferSerializer;
import com.esotericsoftware.kryo.serializers.DefaultSerializers.StringBuilderSerializer;
import com.esotericsoftware.kryo.serializers.DefaultSerializers.StringSerializer;
import com.esotericsoftware.kryo.serializers.DefaultSerializers.TimeZoneSerializer;
import com.esotericsoftware.kryo.serializers.DefaultSerializers.TreeMapSerializer;
import com.esotericsoftware.kryo.serializers.DefaultSerializers.TreeSetSerializer;
import com.esotericsoftware.kryo.serializers.DefaultSerializers.URLSerializer;
import com.esotericsoftware.kryo.serializers.DefaultSerializers.VoidSerializer;
import com.esotericsoftware.kryo.serializers.FieldSerializer;
import com.esotericsoftware.kryo.serializers.ImmutableCollectionsSerializers;
import com.esotericsoftware.kryo.serializers.MapSerializer;
import com.esotericsoftware.kryo.serializers.OptionalSerializers;
import com.esotericsoftware.kryo.serializers.RecordSerializer;
import com.esotericsoftware.kryo.serializers.TimeSerializers;
import com.esotericsoftware.kryo.util.DefaultClassResolver;
import com.esotericsoftware.kryo.util.DefaultGenerics;
import com.esotericsoftware.kryo.util.DefaultInstantiatorStrategy;
import com.esotericsoftware.kryo.util.Generics;
import com.esotericsoftware.kryo.util.Generics.GenericType;
import com.esotericsoftware.kryo.util.Generics.GenericsHierarchy;
import com.esotericsoftware.kryo.util.IdentityMap;
import com.esotericsoftware.kryo.util.IntArray;
import com.esotericsoftware.kryo.util.MapReferenceResolver;
import com.esotericsoftware.kryo.util.NoGenerics;
import com.esotericsoftware.kryo.util.ObjectMap;
import com.esotericsoftware.kryo.util.Util;

import java.lang.reflect.InvocationHandler;
import java.lang.reflect.Modifier;
import java.lang.reflect.Proxy;
import java.math.BigDecimal;
import java.math.BigInteger;
import java.net.URL;
import java.nio.charset.Charset;
import java.util.ArrayList;
import java.util.Arrays;
import java.util.BitSet;
import java.util.Calendar;
import java.util.Collection;
import java.util.Collections;
import java.util.ConcurrentModificationException;
import java.util.Currency;
import java.util.Date;
import java.util.EnumSet;
import java.util.Locale;
import java.util.Map;
import java.util.PriorityQueue;
import java.util.TimeZone;
import java.util.TreeMap;
import java.util.TreeSet;

import org.objenesis.instantiator.ObjectInstantiator;
import org.objenesis.strategy.InstantiatorStrategy;
import org.objenesis.strategy.SerializingInstantiatorStrategy;
import org.objenesis.strategy.StdInstantiatorStrategy;

/** Maps classes to serializers so object graphs can be serialized automatically.
 * @author Nathan Sweet */
public class Kryo {
	public static final byte NULL = 0;
	public static final byte NOT_NULL = 1;

	private static final int REF = -1;
	private static final int NO_REF = -2;

	private SerializerFactory defaultSerializer = new FieldSerializerFactory();
	private final ArrayList<DefaultSerializerEntry> defaultSerializers = new ArrayList(67);
	private final int lowPriorityDefaultSerializerCount;

	private final ClassResolver classResolver;
	private int nextRegisterID;
	private ClassLoader classLoader = getClass().getClassLoader();
	private InstantiatorStrategy strategy = new DefaultInstantiatorStrategy();
	private boolean registrationRequired = true;
	private boolean warnUnregisteredClasses;

	private int depth, maxDepth = Integer.MAX_VALUE;
	private boolean autoReset = true;
	private volatile Thread thread;
	private ObjectMap context, graphContext;

	private ReferenceResolver referenceResolver;
	private final IntArray readReferenceIds = new IntArray(0);
	private boolean references, copyReferences = true;
	private Object readObject;

	private int copyDepth;
	private boolean copyShallow;
	private IdentityMap originalToCopy;
	private Object needsCopyReference;
	private Generics generics = new DefaultGenerics(this);

	/** Creates a new Kryo with a {@link DefaultClassResolver} and references disabled. */
	public Kryo () {
		this(new DefaultClassResolver(), null);
	}

	/** Creates a new Kryo with a {@link DefaultClassResolver}.
	 * @param referenceResolver May be null to disable references. */
	public Kryo (ReferenceResolver referenceResolver) {
		this(new DefaultClassResolver(), referenceResolver);
	}

	/** @param referenceResolver May be null to disable references. */
	public Kryo (ClassResolver classResolver, ReferenceResolver referenceResolver) {
		if (classResolver == null) throw new IllegalArgumentException("classResolver cannot be null.");

		this.classResolver = classResolver;
		classResolver.setKryo(this);

		this.referenceResolver = referenceResolver;
		if (referenceResolver != null) {
			referenceResolver.setKryo(this);
			references = true;
		}

		addDefaultSerializer(byte[].class, ByteArraySerializer.class);
		addDefaultSerializer(char[].class, CharArraySerializer.class);
		addDefaultSerializer(short[].class, ShortArraySerializer.class);
		addDefaultSerializer(int[].class, IntArraySerializer.class);
		addDefaultSerializer(long[].class, LongArraySerializer.class);
		addDefaultSerializer(float[].class, FloatArraySerializer.class);
		addDefaultSerializer(double[].class, DoubleArraySerializer.class);
		addDefaultSerializer(boolean[].class, BooleanArraySerializer.class);
		addDefaultSerializer(String[].class, StringArraySerializer.class);
		addDefaultSerializer(Object[].class, ObjectArraySerializer.class);
		addDefaultSerializer(KryoSerializable.class, KryoSerializableSerializer.class);
		addDefaultSerializer(BigInteger.class, BigIntegerSerializer.class);
		addDefaultSerializer(BigDecimal.class, BigDecimalSerializer.class);
		addDefaultSerializer(Class.class, ClassSerializer.class);
		addDefaultSerializer(Date.class, DateSerializer.class);
		addDefaultSerializer(Enum.class, EnumSerializer.class);
		addDefaultSerializer(EnumSet.class, EnumSetSerializer.class);
		addDefaultSerializer(Currency.class, CurrencySerializer.class);
		addDefaultSerializer(StringBuffer.class, StringBufferSerializer.class);
		addDefaultSerializer(StringBuilder.class, StringBuilderSerializer.class);
		addDefaultSerializer(Collections.EMPTY_LIST.getClass(), CollectionsEmptyListSerializer.class);
		addDefaultSerializer(Collections.EMPTY_MAP.getClass(), CollectionsEmptyMapSerializer.class);
		addDefaultSerializer(Collections.EMPTY_SET.getClass(), CollectionsEmptySetSerializer.class);
		addDefaultSerializer(Collections.singletonList(null).getClass(), CollectionsSingletonListSerializer.class);
		addDefaultSerializer(Collections.singletonMap(null, null).getClass(), CollectionsSingletonMapSerializer.class);
		addDefaultSerializer(Collections.singleton(null).getClass(), CollectionsSingletonSetSerializer.class);
		addDefaultSerializer(TreeSet.class, TreeSetSerializer.class);
		addDefaultSerializer(Collection.class, CollectionSerializer.class);
		addDefaultSerializer(TreeMap.class, TreeMapSerializer.class);
		addDefaultSerializer(Map.class, MapSerializer.class);
		addDefaultSerializer(TimeZone.class, TimeZoneSerializer.class);
		addDefaultSerializer(Calendar.class, CalendarSerializer.class);
		addDefaultSerializer(Locale.class, LocaleSerializer.class);
		addDefaultSerializer(Charset.class, CharsetSerializer.class);
		addDefaultSerializer(URL.class, URLSerializer.class);
		addDefaultSerializer(Arrays.asList().getClass(), ArraysAsListSerializer.class);
		addDefaultSerializer(void.class, new VoidSerializer());
		addDefaultSerializer(PriorityQueue.class, new PriorityQueueSerializer());
		addDefaultSerializer(BitSet.class, new BitSetSerializer());
		OptionalSerializers.addDefaultSerializers(this);
		TimeSerializers.addDefaultSerializers(this);
		ImmutableCollectionsSerializers.addDefaultSerializers(this);
		// Add RecordSerializer if JDK 14+ available
		if (isClassAvailable("java.lang.Record")) {
			try {
				addDefaultSerializer(Class.forName("java.lang.Record"), RecordSerializer.class);
			} catch (ClassNotFoundException ignored) {} // handled in if-clause
		}
		lowPriorityDefaultSerializerCount = defaultSerializers.size();

		// Primitives and string. Primitive wrappers automatically use the same registration as primitives.
		register(int.class, new IntSerializer());
		register(String.class, new StringSerializer());
		register(float.class, new FloatSerializer());
		register(boolean.class, new BooleanSerializer());
		register(byte.class, new ByteSerializer());
		register(char.class, new CharSerializer());
		register(short.class, new ShortSerializer());
		register(long.class, new LongSerializer());
		register(double.class, new DoubleSerializer());

<<<<<<< HEAD
		// Add RecordSerializer if JDK 14+ available
		if (isClassAvailable("java.lang.Record")) {
			try {
				addDefaultSerializer(Class.forName("java.lang.Record"), RecordSerializer.class);
			} catch (ClassNotFoundException ignored) {} // handled in if-clause
		}
=======
>>>>>>> 2d1497c8
	}

	// --- Default serializers ---

	/** Sets the serializer factory to use when no {@link #addDefaultSerializer(Class, Class) default serializers} match an
	 * object's type. Default is {@link FieldSerializerFactory}.
	 * @see #newDefaultSerializer(Class) */
	public void setDefaultSerializer (SerializerFactory serializer) {
		if (serializer == null) throw new IllegalArgumentException("serializer cannot be null.");
		defaultSerializer = serializer;
	}

	/** Sets the serializer to use when no {@link #addDefaultSerializer(Class, Class) default serializers} match an object's type.
	 * Default is {@link FieldSerializer}.
	 * @see #newDefaultSerializer(Class) */
	public void setDefaultSerializer (Class<? extends Serializer> serializer) {
		if (serializer == null) throw new IllegalArgumentException("serializer cannot be null.");
		defaultSerializer = new ReflectionSerializerFactory(serializer);
	}

	/** Instances of the specified class will use the specified serializer when {@link #register(Class)} or
	 * {@link #register(Class, int)} are called.
	 * @see #setDefaultSerializer(Class) */
	public void addDefaultSerializer (Class type, Serializer serializer) {
		if (type == null) throw new IllegalArgumentException("type cannot be null.");
		if (serializer == null) throw new IllegalArgumentException("serializer cannot be null.");
		insertDefaultSerializer(type, new SingletonSerializerFactory(serializer));
	}

	/** Instances of the specified class will use the specified factory to create a serializer when {@link #register(Class)} or
	 * {@link #register(Class, int)} are called.
	 * @see #setDefaultSerializer(Class) */
	public void addDefaultSerializer (Class type, SerializerFactory serializerFactory) {
		if (type == null) throw new IllegalArgumentException("type cannot be null.");
		if (serializerFactory == null) throw new IllegalArgumentException("serializerFactory cannot be null.");
		insertDefaultSerializer(type, serializerFactory);
	}

	/** Instances of the specified class will use the specified serializer when {@link #register(Class)} or
	 * {@link #register(Class, int)} are called. Serializer instances are created as needed via
	 * {@link ReflectionSerializerFactory#newSerializer(Kryo, Class, Class)}. By default, the following classes have a default
	 * serializer set:
	 * <p>
	 * <table>
	 * <tr>
	 * <td>boolean</td>
	 * <td>Boolean</td>
	 * <td>byte</td>
	 * <td>Byte</td>
	 * <td>char</td>
	 * <tr>
	 * </tr>
	 * <td>Character</td>
	 * <td>short</td>
	 * <td>Short</td>
	 * <td>int</td>
	 * <td>Integer</td>
	 * <tr>
	 * </tr>
	 * <td>long</td>
	 * <td>Long</td>
	 * <td>float</td>
	 * <td>Float</td>
	 * <td>double</td>
	 * <tr>
	 * </tr>
	 * <td>Double</td>
	 * <td>String</td>
	 * <td>byte[]</td>
	 * <td>char[]</td>
	 * <td>short[]</td>
	 * <tr>
	 * </tr>
	 * <td>int[]</td>
	 * <td>long[]</td>
	 * <td>float[]</td>
	 * <td>double[]</td>
	 * <td>String[]</td>
	 * <tr>
	 * </tr>
	 * <td>Object[]</td>
	 * <td>Map</td>
	 * <td>BigInteger</td>
	 * <td>BigDecimal</td>
	 * <td>KryoSerializable</td>
	 * </tr>
	 * <tr>
	 * <td>Collection</td>
	 * <td>Date</td>
	 * <td>Collections.emptyList</td>
	 * <td>Collections.singleton</td>
	 * <td>Currency</td>
	 * </tr>
	 * <tr>
	 * <td>StringBuilder</td>
	 * <td>Enum</td>
	 * <td>Collections.emptyMap</td>
	 * <td>Collections.emptySet</td>
	 * <td>Calendar</td>
	 * </tr>
	 * <tr>
	 * <td>StringBuffer</td>
	 * <td>Class</td>
	 * <td>Collections.singletonList</td>
	 * <td>Collections.singletonMap</td>
	 * <td>TimeZone</td>
	 * </tr>
	 * <tr>
	 * <td>TreeMap</td>
	 * <td>EnumSet</td>
	 * </tr>
	 * </table>
	 * <p>
	 * Note that the order default serializers are added is important for a class that may match multiple types. The above default
	 * serializers always have a lower priority than subsequent default serializers that are added. */
	public void addDefaultSerializer (Class type, Class<? extends Serializer> serializerClass) {
		if (type == null) throw new IllegalArgumentException("type cannot be null.");
		if (serializerClass == null) throw new IllegalArgumentException("serializerClass cannot be null.");
		insertDefaultSerializer(type, new ReflectionSerializerFactory(serializerClass));
	}

	private int insertDefaultSerializer (Class type, SerializerFactory factory) {
		int lowest = 0;
		for (int i = 0, n = defaultSerializers.size() - lowPriorityDefaultSerializerCount; i < n; i++)
			if (type.isAssignableFrom(defaultSerializers.get(i).type)) lowest = i + 1;
		defaultSerializers.add(lowest, new DefaultSerializerEntry(type, factory));
		return lowest;
	}

	/** Returns the best matching serializer for a class. This method can be overridden to implement custom logic to choose a
	 * serializer. */
	public Serializer getDefaultSerializer (Class type) {
		if (type == null) throw new IllegalArgumentException("type cannot be null.");

		Serializer serializerForAnnotation = getDefaultSerializerForAnnotatedType(type);
		if (serializerForAnnotation != null) return serializerForAnnotation;

		for (int i = 0, n = defaultSerializers.size(); i < n; i++) {
			DefaultSerializerEntry entry = defaultSerializers.get(i);
			if (entry.type.isAssignableFrom(type) && entry.serializerFactory.isSupported(type))
				return entry.serializerFactory.newSerializer(this, type);
		}

		return newDefaultSerializer(type);
	}

	protected Serializer getDefaultSerializerForAnnotatedType (Class type) {
		if (type.isAnnotationPresent(DefaultSerializer.class)) {
			DefaultSerializer annotation = (DefaultSerializer)type.getAnnotation(DefaultSerializer.class);
			return newFactory(annotation.serializerFactory(), annotation.value()).newSerializer(this, type);
		}
		return null;
	}

	/** Called by {@link #getDefaultSerializer(Class)} when no default serializers matched the type. Subclasses can override this
	 * method to customize behavior. The default implementation calls {@link SerializerFactory#newSerializer(Kryo, Class)} using
	 * the {@link #setDefaultSerializer(Class) default serializer}. */
	protected Serializer newDefaultSerializer (Class type) {
		return defaultSerializer.newSerializer(this, type);
	}

	// --- Registration ---

	/** Registers the class using the lowest, next available integer ID and the {@link Kryo#getDefaultSerializer(Class) default
	 * serializer}. If the class is already registered, no change will be made and the existing registration will be returned.
	 * Registering a primitive also affects the corresponding primitive wrapper.
	 * <p>
	 * Because the ID assigned is affected by the IDs registered before it, the order classes are registered is important when
	 * using this method. The order must be the same at deserialization as it was for serialization. */
	public Registration register (Class type) {
		Registration registration = classResolver.getRegistration(type);
		if (registration != null) return registration;
		return register(type, getDefaultSerializer(type));
	}

	/** Registers the class using the specified ID and the {@link Kryo#getDefaultSerializer(Class) default serializer}. If the
	 * class is already registered this has no effect and the existing registration is returned. Registering a primitive also
	 * affects the corresponding primitive wrapper.
	 * <p>
	 * IDs must be the same at deserialization as they were for serialization.
	 * @param id Must be >= 0. Smaller IDs are serialized more efficiently. IDs 0-8 are used by default for primitive types and
	 *           String, but these IDs can be repurposed. */
	public Registration register (Class type, int id) {
		Registration registration = classResolver.getRegistration(type);
		if (registration != null) return registration;
		return register(type, getDefaultSerializer(type), id);
	}

	/** Registers the class using the lowest, next available integer ID and the specified serializer. If the class is already
	 * registered, the existing entry is updated with the new serializer. Registering a primitive also affects the corresponding
	 * primitive wrapper.
	 * <p>
	 * Because the ID assigned is affected by the IDs registered before it, the order classes are registered is important when
	 * using this method. The order must be the same at deserialization as it was for serialization. */
	public Registration register (Class type, Serializer serializer) {
		Registration registration = classResolver.getRegistration(type);
		if (registration != null) {
			registration.setSerializer(serializer);
			return registration;
		}
		return classResolver.register(new Registration(type, serializer, getNextRegistrationId()));
	}

	/** Registers the class using the specified ID and serializer. Providing an ID that is already in use by the same type will
	 * cause the old entry to be overwritten. Registering a primitive also affects the corresponding primitive wrapper.
	 * <p>
	 * IDs must be the same at deserialization as they were for serialization.
	 * @param id Must be >= 0. Smaller IDs are serialized more efficiently. IDs 0-9 are used by default for primitive types and
	 *           their wrappers, String, and void, but these IDs can be repurposed. */
	public Registration register (Class type, Serializer serializer, int id) {
		if (id < 0) throw new IllegalArgumentException("id must be >= 0: " + id);
		return register(new Registration(type, serializer, id));
	}

	/** Stores the specified registration. If the ID is already in use by the same type, the old entry is overwritten. Registering
	 * a primitive also affects the corresponding primitive wrapper.
	 * <p>
	 * IDs must be the same at deserialization as they were for serialization.
	 * <p>
	 * Registration can be suclassed to efficiently store per type information, accessible in serializers via
	 * {@link Kryo#getRegistration(Class)}. */
	public Registration register (Registration registration) {
		int id = registration.getId();
		if (id < 0) throw new IllegalArgumentException("id must be > 0: " + id);

		Registration existing = classResolver.unregister(id);
		if (DEBUG && existing != null && existing.getType() != registration.getType())
			debug("kryo", "Registration overwritten: " + existing + " -> " + registration);

		return classResolver.register(registration);
	}

	/** Returns the lowest, next available integer ID. */
	public int getNextRegistrationId () {
		while (nextRegisterID != -2) {
			if (classResolver.getRegistration(nextRegisterID) == null) return nextRegisterID;
			nextRegisterID++;
		}
		throw new KryoException("No registration IDs are available.");
	}

	/** If the class is not registered and {@link Kryo#setRegistrationRequired(boolean)} is false, it is automatically registered
	 * using the {@link Kryo#addDefaultSerializer(Class, Class) default serializer}.
	 * @throws IllegalArgumentException if the class is not registered and {@link Kryo#setRegistrationRequired(boolean)} is true.
	 * @see ClassResolver#getRegistration(Class) */
	public Registration getRegistration (Class type) {
		if (type == null) throw new IllegalArgumentException("type cannot be null.");

		Registration registration = classResolver.getRegistration(type);
		if (registration == null) {
			if (Proxy.isProxyClass(type)) {
				// If a Proxy class, treat it like an InvocationHandler because the concrete class for a proxy is generated.
				registration = getRegistration(InvocationHandler.class);
			} else if (!type.isEnum() && Enum.class.isAssignableFrom(type) && type != Enum.class) {
				// This handles an enum value that is an inner class, eg: enum A {b{}}
				while (true) {
					type = type.getSuperclass();
					if (type == null) break;
					if (type.isEnum()) {
						registration = classResolver.getRegistration(type);
						break;
					}
				}
			} else if (EnumSet.class.isAssignableFrom(type))
				registration = classResolver.getRegistration(EnumSet.class);
			else if (isClosure(type)) //
				registration = classResolver.getRegistration(ClosureSerializer.Closure.class);
			if (registration == null) {
				if (registrationRequired) throw new IllegalArgumentException(unregisteredClassMessage(type));
				if (WARN && warnUnregisteredClasses) warn(unregisteredClassMessage(type));
				registration = classResolver.registerImplicit(type);
			}
		}
		return registration;
	}

	protected String unregisteredClassMessage (Class type) {
		return "Class is not registered: " + className(type) + "\nNote: To register this class use: kryo.register("
			+ className(type) + ".class);";
	}

	/** @see ClassResolver#getRegistration(int) */
	public Registration getRegistration (int classID) {
		return classResolver.getRegistration(classID);
	}

	/** Returns the serializer for the registration for the specified class.
	 * @see #getRegistration(Class)
	 * @see Registration#getSerializer() */
	public Serializer getSerializer (Class type) {
		return getRegistration(type).getSerializer();
	}

	// --- Serialization ---

	/** Writes a class and returns its registration.
	 * @param type May be null.
	 * @return Will be null if type is null.
	 * @see ClassResolver#writeClass(Output, Class) */
	public Registration writeClass (Output output, Class type) {
		if (output == null) throw new IllegalArgumentException("output cannot be null.");
		try {
			return classResolver.writeClass(output, type);
		} finally {
			if (depth == 0 && autoReset) reset();
		}
	}

	/** Writes an object using the registered serializer. */
	public void writeObject (Output output, Object object) {
		if (output == null) throw new IllegalArgumentException("output cannot be null.");
		if (object == null) throw new IllegalArgumentException("object cannot be null.");
		beginObject();
		try {
			if (references && writeReferenceOrNull(output, object, false)) return;
			if (TRACE || (DEBUG && depth == 1)) log("Write", object, output.position());
			getRegistration(object.getClass()).getSerializer().write(this, output, object);
		} finally {
			if (--depth == 0 && autoReset) reset();
		}
	}

	/** Writes an object using the specified serializer. The registered serializer is ignored. */
	public void writeObject (Output output, Object object, Serializer serializer) {
		if (output == null) throw new IllegalArgumentException("output cannot be null.");
		if (object == null) throw new IllegalArgumentException("object cannot be null.");
		if (serializer == null) throw new IllegalArgumentException("serializer cannot be null.");
		beginObject();
		try {
			if (references && writeReferenceOrNull(output, object, false)) return;
			if (TRACE || (DEBUG && depth == 1)) log("Write", object, output.position());
			serializer.write(this, output, object);
		} finally {
			if (--depth == 0 && autoReset) reset();
		}
	}

	/** Writes an object or null using the registered serializer for the specified type.
	 * @param object May be null. */
	public void writeObjectOrNull (Output output, Object object, Class type) {
		if (output == null) throw new IllegalArgumentException("output cannot be null.");
		beginObject();
		try {
			Serializer serializer = getRegistration(type).getSerializer();
			if (references) {
				if (writeReferenceOrNull(output, object, true)) return;
			} else if (!serializer.getAcceptsNull()) {
				if (object == null) {
					if (TRACE || (DEBUG && depth == 1)) log("Write", object, output.position());
					output.writeByte(NULL);
					return;
				}
				if (TRACE) trace("kryo", "Write: <not null>" + pos(output.position()));
				output.writeByte(NOT_NULL);
			}
			if (TRACE || (DEBUG && depth == 1)) log("Write", object, output.position());
			serializer.write(this, output, object);
		} finally {
			if (--depth == 0 && autoReset) reset();
		}
	}

	/** Writes an object or null using the specified serializer. The registered serializer is ignored.
	 * @param object May be null. */
	public void writeObjectOrNull (Output output, Object object, Serializer serializer) {
		if (output == null) throw new IllegalArgumentException("output cannot be null.");
		if (serializer == null) throw new IllegalArgumentException("serializer cannot be null.");
		beginObject();
		try {
			if (references) {
				if (writeReferenceOrNull(output, object, true)) return;
			} else if (!serializer.getAcceptsNull()) {
				if (object == null) {
					if (TRACE || (DEBUG && depth == 1)) log("Write", null, output.position());
					output.writeByte(NULL);
					return;
				}
				if (TRACE) trace("kryo", "Write: <not null>" + pos(output.position()));
				output.writeByte(NOT_NULL);
			}
			if (TRACE || (DEBUG && depth == 1)) log("Write", object, output.position());
			serializer.write(this, output, object);
		} finally {
			if (--depth == 0 && autoReset) reset();
		}
	}

	/** Writes the class and object or null using the registered serializer.
	 * @param object May be null. */
	public void writeClassAndObject (Output output, Object object) {
		if (output == null) throw new IllegalArgumentException("output cannot be null.");
		beginObject();
		try {
			if (object == null) {
				writeClass(output, null);
				return;
			}
			Registration registration = writeClass(output, object.getClass());
			if (references && writeReferenceOrNull(output, object, false)) return;
			if (TRACE || (DEBUG && depth == 1)) log("Write", object, output.position());
			registration.getSerializer().write(this, output, object);
		} finally {
			if (--depth == 0 && autoReset) reset();
		}
	}

	/** @param object May be null if mayBeNull is true.
	 * @return true if no bytes need to be written for the object. */
	boolean writeReferenceOrNull (Output output, Object object, boolean mayBeNull) {
		if (object == null) {
			if (TRACE || (DEBUG && depth == 1)) log("Write", null, output.position());
			output.writeByte(NULL);
			return true;
		}

		if (!referenceResolver.useReferences(object.getClass())) {
			if (mayBeNull) {
				if (TRACE) trace("kryo", "Write: <not null>" + pos(output.position()));
				output.writeByte(NOT_NULL);
			}
			return false;
		}

		// Determine if this object has already been seen in this object graph.
		int id = referenceResolver.getWrittenId(object);

		// If not the first time encountered, only write reference ID.
		if (id != -1) {
			if (DEBUG) debug("kryo", "Write reference " + id + ": " + string(object) + pos(output.position()));
			output.writeVarInt(id + 2, true); // + 2 because 0 and 1 are used for NULL and NOT_NULL.
			return true;
		}

		// Otherwise write NOT_NULL and then the object bytes.
		id = referenceResolver.addWrittenObject(object);
		if (TRACE) trace("kryo", "Write: <not null>" + pos(output.position()));
		output.writeByte(NOT_NULL);
		if (TRACE) trace("kryo", "Write initial reference " + id + ": " + string(object) + pos(output.position()));
		return false;
	}

	/** Reads a class and returns its registration.
	 * @return May be null.
	 * @see ClassResolver#readClass(Input) */
	public Registration readClass (Input input) {
		if (input == null) throw new IllegalArgumentException("input cannot be null.");
		try {
			return classResolver.readClass(input);
		} finally {
			if (depth == 0 && autoReset) reset();
		}
	}

	/** Reads an object using the registered serializer. */
	public <T> T readObject (Input input, Class<T> type) {
		if (input == null) throw new IllegalArgumentException("input cannot be null.");
		if (type == null) throw new IllegalArgumentException("type cannot be null.");
		beginObject();
		try {
			T object;
			if (references) {
				int stackSize = readReferenceOrNull(input, type, false);
				if (stackSize == REF) return (T)readObject;
				object = (T)getRegistration(type).getSerializer().read(this, input, type);
				if (stackSize == readReferenceIds.size) reference(object);
			} else
				object = (T)getRegistration(type).getSerializer().read(this, input, type);
			if (TRACE || (DEBUG && depth == 1)) log("Read", object, input.position());
			return object;
		} finally {
			if (--depth == 0 && autoReset) reset();
		}
	}

	/** Reads an object using the specified serializer. The registered serializer is ignored. */
	public <T> T readObject (Input input, Class<T> type, Serializer serializer) {
		if (input == null) throw new IllegalArgumentException("input cannot be null.");
		if (type == null) throw new IllegalArgumentException("type cannot be null.");
		if (serializer == null) throw new IllegalArgumentException("serializer cannot be null.");
		beginObject();
		try {
			T object;
			if (references) {
				int stackSize = readReferenceOrNull(input, type, false);
				if (stackSize == REF) return (T)readObject;
				object = (T)serializer.read(this, input, type);
				if (stackSize == readReferenceIds.size) reference(object);
			} else
				object = (T)serializer.read(this, input, type);
			if (TRACE || (DEBUG && depth == 1)) log("Read", object, input.position());
			return object;
		} finally {
			if (--depth == 0 && autoReset) reset();
		}
	}

	/** Reads an object or null using the registered serializer.
	 * @return May be null. */
	public <T> T readObjectOrNull (Input input, Class<T> type) {
		if (input == null) throw new IllegalArgumentException("input cannot be null.");
		if (type == null) throw new IllegalArgumentException("type cannot be null.");
		beginObject();
		try {
			T object;
			if (references) {
				int stackSize = readReferenceOrNull(input, type, true);
				if (stackSize == REF) return (T)readObject;
				object = (T)getRegistration(type).getSerializer().read(this, input, type);
				if (stackSize == readReferenceIds.size) reference(object);
			} else {
				Serializer serializer = getRegistration(type).getSerializer();
				if (!serializer.getAcceptsNull() && input.readByte() == NULL) {
					if (TRACE || (DEBUG && depth == 1)) log("Read", null, input.position());
					return null;
				}
				object = (T)serializer.read(this, input, type);
			}
			if (TRACE || (DEBUG && depth == 1)) log("Read", object, input.position());
			return object;
		} finally {
			if (--depth == 0 && autoReset) reset();
		}
	}

	/** Reads an object or null using the specified serializer. The registered serializer is ignored.
	 * @return May be null. */
	public <T> T readObjectOrNull (Input input, Class<T> type, Serializer serializer) {
		if (input == null) throw new IllegalArgumentException("input cannot be null.");
		if (type == null) throw new IllegalArgumentException("type cannot be null.");
		if (serializer == null) throw new IllegalArgumentException("serializer cannot be null.");
		beginObject();
		try {
			T object;
			if (references) {
				int stackSize = readReferenceOrNull(input, type, true);
				if (stackSize == REF) return (T)readObject;
				object = (T)serializer.read(this, input, type);
				if (stackSize == readReferenceIds.size) reference(object);
			} else {
				if (!serializer.getAcceptsNull() && input.readByte() == NULL) {
					if (TRACE || (DEBUG && depth == 1)) log("Read", null, input.position());
					return null;
				}
				object = (T)serializer.read(this, input, type);
			}
			if (TRACE || (DEBUG && depth == 1)) log("Read", object, input.position());
			return object;
		} finally {
			if (--depth == 0 && autoReset) reset();
		}
	}

	/** Reads the class and object or null using the registered serializer.
	 * @return May be null. */
	public Object readClassAndObject (Input input) {
		if (input == null) throw new IllegalArgumentException("input cannot be null.");
		beginObject();
		try {
			Registration registration = readClass(input);
			if (registration == null) return null;
			Class type = registration.getType();

			Object object;
			if (references) {
				int stackSize = readReferenceOrNull(input, type, false);
				if (stackSize == REF) return readObject;
				object = registration.getSerializer().read(this, input, type);
				if (stackSize == readReferenceIds.size) reference(object);
			} else
				object = registration.getSerializer().read(this, input, type);
			if (TRACE || (DEBUG && depth == 1)) log("Read", object, input.position());
			return object;
		} finally {
			if (--depth == 0 && autoReset) reset();
		}
	}

	/** Returns {@link #REF} if a reference to a previously read object was read, which is stored in {@link #readObject}. Returns a
	 * stack size (> 0) if a reference ID has been put on the stack. */
	int readReferenceOrNull (Input input, Class type, boolean mayBeNull) {
		if (type.isPrimitive()) type = getWrapperClass(type);
		boolean referencesSupported = referenceResolver.useReferences(type);
		int id;
		if (mayBeNull) {
			id = input.readVarInt(true);
			if (id == NULL) {
				if (TRACE || (DEBUG && depth == 1)) log("Read", null, input.position());
				readObject = null;
				return REF;
			}
			if (!referencesSupported) {
				readReferenceIds.add(NO_REF);
				return readReferenceIds.size;
			}
		} else {
			if (!referencesSupported) {
				readReferenceIds.add(NO_REF);
				return readReferenceIds.size;
			}
			id = input.readVarInt(true);
		}
		if (id == NOT_NULL) {
			if (TRACE) trace("kryo", "Read: <not null>" + pos(input.position()));
			// First time object has been encountered.
			id = referenceResolver.nextReadId(type);
			if (TRACE) trace("kryo", "Read initial reference " + id + ": " + className(type) + pos(input.position()));
			readReferenceIds.add(id);
			return readReferenceIds.size;
		}
		// The id is an object reference.
		id -= 2; // - 2 because 0 and 1 are used for NULL and NOT_NULL.
		readObject = referenceResolver.getReadObject(type, id);
		if (DEBUG) debug("kryo", "Read reference " + id + ": " + string(readObject) + pos(input.position()));
		return REF;
	}

	/** Called by {@link Serializer#read(Kryo, Input, Class)} and {@link Serializer#copy(Kryo, Object)} before Kryo can be used to
	 * deserialize or copy child objects. Calling this method is unnecessary if Kryo is not used to deserialize or copy child
	 * objects.
	 * @param object May be null, unless calling this method from {@link Serializer#copy(Kryo, Object)}. */
	public void reference (Object object) {
		if (copyDepth > 0) {
			if (needsCopyReference != null) {
				if (object == null) throw new IllegalArgumentException("object cannot be null.");
				originalToCopy.put(needsCopyReference, object);
				needsCopyReference = null;
			}
		} else if (references && object != null) {
			int id = readReferenceIds.pop();
			if (id != NO_REF) referenceResolver.setReadObject(id, object);
		}
	}

	/** Resets object graph state: unregistered class names, references to previously serialized or deserialized objects, the
	 * {@link #getOriginalToCopyMap() original to copy map}, and the {@link #getGraphContext() graph context}. If
	 * {@link #setAutoReset(boolean) auto reset} is true, this method is called automatically when an object graph has been
	 * completely serialized or deserialized. If overridden, the super method must be called. */
	public void reset () {
		depth = 0;
		if (graphContext != null) graphContext.clear(2048);
		classResolver.reset();
		if (references) {
			referenceResolver.reset();
			readObject = null;
		}

		copyDepth = 0;
		if (originalToCopy != null) originalToCopy.clear(2048);

		if (TRACE) trace("kryo", "Object graph complete.");
	}

	/** Returns a deep copy of the object. Serializers for the classes involved must support {@link Serializer#copy(Kryo, Object)}.
	 * @param object May be null. */
	public <T> T copy (T object) {
		if (object == null) return null;
		if (copyShallow) return object;
		copyDepth++;
		try {
			if (originalToCopy == null) originalToCopy = new IdentityMap();
			Object existingCopy = originalToCopy.get(object);
			if (existingCopy != null) return (T)existingCopy;

			if (copyReferences) needsCopyReference = object;
			Object copy;
			if (object instanceof KryoCopyable)
				copy = ((KryoCopyable)object).copy(this);
			else
				copy = getSerializer(object.getClass()).copy(this, object);
			if (needsCopyReference != null) reference(copy);
			if (TRACE || (DEBUG && copyDepth == 1)) log("Copy", copy, -1);
			return (T)copy;
		} finally {
			if (--copyDepth == 0) reset();
		}
	}

	/** Returns a deep copy of the object using the specified serializer. Serializers for the classes involved must support
	 * {@link Serializer#copy(Kryo, Object)}.
	 * @param object May be null. */
	public <T> T copy (T object, Serializer serializer) {
		if (object == null) return null;
		if (copyShallow) return object;
		copyDepth++;
		try {
			if (originalToCopy == null) originalToCopy = new IdentityMap();
			Object existingCopy = originalToCopy.get(object);
			if (existingCopy != null) return (T)existingCopy;

			if (copyReferences) needsCopyReference = object;
			Object copy;
			if (object instanceof KryoCopyable)
				copy = ((KryoCopyable)object).copy(this);
			else
				copy = serializer.copy(this, object);
			if (needsCopyReference != null) reference(copy);
			if (TRACE || (DEBUG && copyDepth == 1)) log("Copy", copy, -1);
			return (T)copy;
		} finally {
			if (--copyDepth == 0) reset();
		}
	}

	/** Returns a shallow copy of the object. Serializers for the classes involved must support
	 * {@link Serializer#copy(Kryo, Object)}.
	 * @param object May be null. */
	public <T> T copyShallow (T object) {
		if (object == null) return null;
		copyDepth++;
		copyShallow = true;
		try {
			if (originalToCopy == null) originalToCopy = new IdentityMap();
			Object existingCopy = originalToCopy.get(object);
			if (existingCopy != null) return (T)existingCopy;

			if (copyReferences) needsCopyReference = object;
			Object copy;
			if (object instanceof KryoCopyable)
				copy = ((KryoCopyable)object).copy(this);
			else
				copy = getSerializer(object.getClass()).copy(this, object);
			if (needsCopyReference != null) reference(copy);
			if (TRACE || (DEBUG && copyDepth == 1)) log("Shallow copy", copy, -1);
			return (T)copy;
		} finally {
			copyShallow = false;
			if (--copyDepth == 0) reset();
		}
	}

	/** Returns a shallow copy of the object using the specified serializer. Serializers for the classes involved must support
	 * {@link Serializer#copy(Kryo, Object)}.
	 * @param object May be null. */
	public <T> T copyShallow (T object, Serializer serializer) {
		if (object == null) return null;
		copyDepth++;
		copyShallow = true;
		try {
			if (originalToCopy == null) originalToCopy = new IdentityMap();
			Object existingCopy = originalToCopy.get(object);
			if (existingCopy != null) return (T)existingCopy;

			if (copyReferences) needsCopyReference = object;
			Object copy;
			if (object instanceof KryoCopyable)
				copy = ((KryoCopyable)object).copy(this);
			else
				copy = serializer.copy(this, object);
			if (needsCopyReference != null) reference(copy);
			if (TRACE || (DEBUG && copyDepth == 1)) log("Shallow copy", copy, -1);
			return (T)copy;
		} finally {
			copyShallow = false;
			if (--copyDepth == 0) reset();
		}
	}

	// --- Utility ---

	private void beginObject () {
		if (DEBUG) {
			if (depth == 0)
				thread = Thread.currentThread();
			else if (thread != Thread.currentThread())
				throw new ConcurrentModificationException("Kryo must not be accessed concurrently by multiple threads.");
		}
		if (depth == maxDepth) throw new KryoException("Max depth exceeded: " + depth);
		depth++;
	}

	public ClassResolver getClassResolver () {
		return classResolver;
	}

	/** @return May be null. */
	public ReferenceResolver getReferenceResolver () {
		return referenceResolver;
	}

	/** Sets the classloader to resolve unregistered class names to classes. The default is the loader that loaded the Kryo
	 * class. */
	public void setClassLoader (ClassLoader classLoader) {
		if (classLoader == null) throw new IllegalArgumentException("classLoader cannot be null.");
		this.classLoader = classLoader;
	}

	public ClassLoader getClassLoader () {
		return classLoader;
	}

	/** If true, an exception is thrown when an unregistered class is encountered. Default is true.
	 * <p>
	 * If false, when an unregistered class is encountered, its fully qualified class name will be serialized and the
	 * {@link #addDefaultSerializer(Class, Class) default serializer} for the class used to serialize the object. Subsequent
	 * appearances of the class within the same object graph are serialized as an int id.
	 * <p>
	 * Registered classes are serialized as an int id, avoiding the overhead of serializing the class name, but have the drawback
	 * of needing to know the classes to be serialized up front.
	 * <p>
	 * Requiring class registeration controls which classes Kryo will instantiate. When false, during deserialization Kryo will
	 * invoke the constructor for whatever class name is found in the data. It can be a security problem to allow arbitrary classes
	 * to be instantiated (and later finalized). */
	public void setRegistrationRequired (boolean registrationRequired) {
		this.registrationRequired = registrationRequired;
		if (TRACE) trace("kryo", "Registration required: " + registrationRequired);
	}

	public boolean isRegistrationRequired () {
		return registrationRequired;
	}

	/** If true, kryo writes a warn log entry when an unregistered class is encountered. Default is false. */
	public void setWarnUnregisteredClasses (boolean warnUnregisteredClasses) {
		this.warnUnregisteredClasses = warnUnregisteredClasses;
		if (TRACE) trace("kryo", "Warn unregistered classes: " + warnUnregisteredClasses);
	}

	public boolean getWarnUnregisteredClasses () {
		return warnUnregisteredClasses;
	}

	/** If true, each appearance of an object in the graph after the first is stored as an integer ordinal. This enables references
	 * to the same object and cyclic graphs to be serialized, but typically adds overhead of one byte per object. When set to true
	 * and no {@link #setReferenceResolver(ReferenceResolver) reference resolver} has been set, {@link MapReferenceResolver} is
	 * used. Default is false.
	 * @return The previous value. */
	public boolean setReferences (boolean references) {
		boolean old = this.references;
		if (references == old) return references;
		if (old) {
			referenceResolver.reset();
			readObject = null;
		}
		this.references = references;
		if (references && referenceResolver == null) referenceResolver = new MapReferenceResolver();
		if (TRACE) trace("kryo", "References: " + references);
		return !references;
	}

	/** If true, when {@link #copy(Object)} and other copy methods encounter an object for the first time the object is copied and
	 * on subsequent encounters the copied object is used. If false, the overhead of tracking which objects have already been
	 * copied is avoided because each object is copied every time it is encountered, however a stack overflow will occur if an
	 * object graph is copied that contains a circular reference. Default is true. */
	public void setCopyReferences (boolean copyReferences) {
		this.copyReferences = copyReferences;
	}

	/** Sets the reference resolver and enables references. */
	public void setReferenceResolver (ReferenceResolver referenceResolver) {
		if (referenceResolver == null) throw new IllegalArgumentException("referenceResolver cannot be null.");
		this.references = true;
		this.referenceResolver = referenceResolver;
		if (TRACE) trace("kryo", "Reference resolver: " + referenceResolver.getClass().getName());
	}

	public boolean getReferences () {
		return references;
	}

	/** Sets the strategy used by {@link #newInstantiator(Class)} for creating objects. See {@link StdInstantiatorStrategy} to
	 * create objects via without calling any constructor. See {@link SerializingInstantiatorStrategy} to mimic Java's built-in
	 * serialization.
	 * @param strategy May be null. */
	public void setInstantiatorStrategy (InstantiatorStrategy strategy) {
		this.strategy = strategy;
	}

	public InstantiatorStrategy getInstantiatorStrategy () {
		return strategy;
	}

	/** Returns a new instantiator for creating new instances of the specified type. By default, an instantiator is returned that
	 * uses reflection if the class has a zero argument constructor, an exception is thrown. If a
	 * {@link #setInstantiatorStrategy(InstantiatorStrategy) strategy} is set, it will be used instead of throwing an exception. */
	protected ObjectInstantiator newInstantiator (Class type) {
		return strategy.newInstantiatorOf(type);
	}

	/** Creates a new instance of a class using {@link Registration#getInstantiator()}. If the registration's instantiator is null,
	 * a new one is set using {@link #newInstantiator(Class)}. */
	public <T> T newInstance (Class<T> type) {
		Registration registration = getRegistration(type);
		ObjectInstantiator instantiator = registration.getInstantiator();
		if (instantiator == null) {
			instantiator = newInstantiator(type);
			registration.setInstantiator(instantiator);
		}
		return (T)instantiator.newInstance();
	}

	/** Name/value pairs that are available to all serializers. */
	public ObjectMap getContext () {
		if (context == null) context = new ObjectMap();
		return context;
	}

	/** Name/value pairs that are available to all serializers and are cleared after each object graph is serialized or
	 * deserialized. */
	public ObjectMap getGraphContext () {
		if (graphContext == null) graphContext = new ObjectMap();
		return graphContext;
	}

	/** Returns the number of child objects away from the object graph root. */
	public int getDepth () {
		return depth;
	}

	/** Returns the internal map of original to copy objects when a copy method is used. This can be used after a copy to map old
	 * objects to the copies, however it is cleared automatically by {@link #reset()} so this is only useful when
	 * {@link #setAutoReset(boolean)} is false. */
	public IdentityMap getOriginalToCopyMap () {
		return originalToCopy;
	}

	/** If true (the default), {@link #reset()} is called automatically after an entire object graph has been read or written. If
	 * false, {@link #reset()} must be called manually, which allows unregistered class names, references, and other information to
	 * span multiple object graphs. */
	public void setAutoReset (boolean autoReset) {
		this.autoReset = autoReset;
	}

	/** Sets the maxiumum depth of an object graph. This can be used to prevent malicious data from causing a stack overflow.
	 * Default is {@link Integer#MAX_VALUE}. */
	public void setMaxDepth (int maxDepth) {
		if (maxDepth <= 0) throw new IllegalArgumentException("maxDepth must be > 0.");
		this.maxDepth = maxDepth;
	}

	/** Returns true if the specified type is final. Final types can be serialized more efficiently because they are
	 * non-polymorphic.
	 * <p>
	 * .This can be overridden to force non-final classes to be treated as final. Eg, if an application uses ArrayList extensively
	 * but never uses an ArrayList subclass, treating ArrayList as final could allow FieldSerializer to save 1-2 bytes per
	 * ArrayList field. */
	public boolean isFinal (Class type) {
		if (type == null) throw new IllegalArgumentException("type cannot be null.");
		if (type.isArray()) return Modifier.isFinal(Util.getElementClass(type).getModifiers());
		return Modifier.isFinal(type.getModifiers());
	}

	/** Returns true if the specified type is a closure. When true, Kryo uses {@link Closure} instead of the specified type to find
	 * the class {@link Registration}.
	 * <p>
	 * This can be overridden to support alternative closure implementations. The default implementation returns true if the
	 * specified type's name contains '/' (to detect a Java 8+ closure). */
	public boolean isClosure (Class type) {
		if (type == null) throw new IllegalArgumentException("type cannot be null.");
		return type.getName().indexOf('/') >= 0;
	}

	/** Tracks the generic type arguments and actual classes for type variables in the object graph during seralization.
	 * <p>
	 * When serializing a type with a single type parameter, {@link Generics#nextGenericClass() nextGenericClass} will return the
	 * generic class (or null) and must be followed by {@link Generics#popGenericType() popGenericType}. See
	 * {@link CollectionSerializer} for an example.
	 * <p>
	 * When serializing a type with multiple type parameters, {@link Generics#nextGenericTypes() nextGenericTypes} will return an
	 * array of {@link GenericType}, then for each of those {@link GenericType#resolve(Generics) resolve} returns the generic
	 * class. This must be followed by {@link Generics#popGenericType() popGenericType}. See {@link MapSerializer} for an example.
	 * <p>
	 * {@link GenericsHierarchy} stores the type parameters for a class.
	 * {@link Generics#pushTypeVariables(GenericsHierarchy, GenericType[]) pushTypeVariables} can be called before generic types
	 * are {@link GenericType#resolve(Generics) resolved} so the type parameters are tracked as serialization moved through the
	 * object graph. If >0 is returned, this must be followed by {@link Generics#popTypeVariables(int) popTypeVariables}. See
	 * {@link FieldSerializer} for an example. */
	public Generics getGenerics () {
		return generics;
	}

	/** If true (the default), Kryo attempts to use generic type information to optimize the serialized size. If an object's
	 * generic type can be inferred, serializers do not need to write the object's class.
	 * <p>
	 * Disabling generics optimization can increase performance at the cost of a larger serialized size.
	 * <p>
	 * Note that this setting affects the (de)serialization stream, i.e. the serializer and the deserializer need to use the same
	 * setting in order to be compatible.
	 * @param optimizedGenerics whether to optimize generics (default is true) */
	public void setOptimizedGenerics (boolean optimizedGenerics) {
		generics = optimizedGenerics ? new DefaultGenerics(this) : NoGenerics.INSTANCE;
	}

	static final class DefaultSerializerEntry {
		final Class type;
		final SerializerFactory serializerFactory;

		DefaultSerializerEntry (Class type, SerializerFactory serializerFactory) {
			this.type = type;
			this.serializerFactory = serializerFactory;
		}
	}
}
<|MERGE_RESOLUTION|>--- conflicted
+++ resolved
@@ -1,1249 +1,1240 @@
-/* Copyright (c) 2008-2020, Nathan Sweet
- * Copyright (C) 2020, Oracle and/or its affiliates.
- * All rights reserved.
- * 
- * Redistribution and use in source and binary forms, with or without modification, are permitted provided that the following
- * conditions are met:
- * 
- * - Redistributions of source code must retain the above copyright notice, this list of conditions and the following disclaimer.
- * - Redistributions in binary form must reproduce the above copyright notice, this list of conditions and the following
- * disclaimer in the documentation and/or other materials provided with the distribution.
- * - Neither the name of Esoteric Software nor the names of its contributors may be used to endorse or promote products derived
- * from this software without specific prior written permission.
- * 
- * THIS SOFTWARE IS PROVIDED BY THE COPYRIGHT HOLDERS AND CONTRIBUTORS "AS IS" AND ANY EXPRESS OR IMPLIED WARRANTIES, INCLUDING,
- * BUT NOT LIMITED TO, THE IMPLIED WARRANTIES OF MERCHANTABILITY AND FITNESS FOR A PARTICULAR PURPOSE ARE DISCLAIMED. IN NO EVENT
- * SHALL THE COPYRIGHT HOLDER OR CONTRIBUTORS BE LIABLE FOR ANY DIRECT, INDIRECT, INCIDENTAL, SPECIAL, EXEMPLARY, OR CONSEQUENTIAL
- * DAMAGES (INCLUDING, BUT NOT LIMITED TO, PROCUREMENT OF SUBSTITUTE GOODS OR SERVICES; LOSS OF USE, DATA, OR PROFITS; OR BUSINESS
- * INTERRUPTION) HOWEVER CAUSED AND ON ANY THEORY OF LIABILITY, WHETHER IN CONTRACT, STRICT LIABILITY, OR TORT (INCLUDING
- * NEGLIGENCE OR OTHERWISE) ARISING IN ANY WAY OUT OF THE USE OF THIS SOFTWARE, EVEN IF ADVISED OF THE POSSIBILITY OF SUCH DAMAGE. */
-
-package com.esotericsoftware.kryo;
-
-import static com.esotericsoftware.kryo.util.Util.*;
-import static com.esotericsoftware.minlog.Log.*;
-
-import com.esotericsoftware.kryo.SerializerFactory.FieldSerializerFactory;
-import com.esotericsoftware.kryo.SerializerFactory.ReflectionSerializerFactory;
-import com.esotericsoftware.kryo.SerializerFactory.SingletonSerializerFactory;
-import com.esotericsoftware.kryo.io.Input;
-import com.esotericsoftware.kryo.io.Output;
-import com.esotericsoftware.kryo.serializers.ClosureSerializer;
-import com.esotericsoftware.kryo.serializers.ClosureSerializer.Closure;
-import com.esotericsoftware.kryo.serializers.CollectionSerializer;
-import com.esotericsoftware.kryo.serializers.DefaultArraySerializers.BooleanArraySerializer;
-import com.esotericsoftware.kryo.serializers.DefaultArraySerializers.ByteArraySerializer;
-import com.esotericsoftware.kryo.serializers.DefaultArraySerializers.CharArraySerializer;
-import com.esotericsoftware.kryo.serializers.DefaultArraySerializers.DoubleArraySerializer;
-import com.esotericsoftware.kryo.serializers.DefaultArraySerializers.FloatArraySerializer;
-import com.esotericsoftware.kryo.serializers.DefaultArraySerializers.IntArraySerializer;
-import com.esotericsoftware.kryo.serializers.DefaultArraySerializers.LongArraySerializer;
-import com.esotericsoftware.kryo.serializers.DefaultArraySerializers.ObjectArraySerializer;
-import com.esotericsoftware.kryo.serializers.DefaultArraySerializers.ShortArraySerializer;
-import com.esotericsoftware.kryo.serializers.DefaultArraySerializers.StringArraySerializer;
-import com.esotericsoftware.kryo.serializers.DefaultSerializers.ArraysAsListSerializer;
-import com.esotericsoftware.kryo.serializers.DefaultSerializers.BigDecimalSerializer;
-import com.esotericsoftware.kryo.serializers.DefaultSerializers.BigIntegerSerializer;
-import com.esotericsoftware.kryo.serializers.DefaultSerializers.BitSetSerializer;
-import com.esotericsoftware.kryo.serializers.DefaultSerializers.BooleanSerializer;
-import com.esotericsoftware.kryo.serializers.DefaultSerializers.ByteSerializer;
-import com.esotericsoftware.kryo.serializers.DefaultSerializers.CalendarSerializer;
-import com.esotericsoftware.kryo.serializers.DefaultSerializers.CharSerializer;
-import com.esotericsoftware.kryo.serializers.DefaultSerializers.CharsetSerializer;
-import com.esotericsoftware.kryo.serializers.DefaultSerializers.ClassSerializer;
-import com.esotericsoftware.kryo.serializers.DefaultSerializers.CollectionsEmptyListSerializer;
-import com.esotericsoftware.kryo.serializers.DefaultSerializers.CollectionsEmptyMapSerializer;
-import com.esotericsoftware.kryo.serializers.DefaultSerializers.CollectionsEmptySetSerializer;
-import com.esotericsoftware.kryo.serializers.DefaultSerializers.CollectionsSingletonListSerializer;
-import com.esotericsoftware.kryo.serializers.DefaultSerializers.CollectionsSingletonMapSerializer;
-import com.esotericsoftware.kryo.serializers.DefaultSerializers.CollectionsSingletonSetSerializer;
-import com.esotericsoftware.kryo.serializers.DefaultSerializers.CurrencySerializer;
-import com.esotericsoftware.kryo.serializers.DefaultSerializers.DateSerializer;
-import com.esotericsoftware.kryo.serializers.DefaultSerializers.DoubleSerializer;
-import com.esotericsoftware.kryo.serializers.DefaultSerializers.EnumSerializer;
-import com.esotericsoftware.kryo.serializers.DefaultSerializers.EnumSetSerializer;
-import com.esotericsoftware.kryo.serializers.DefaultSerializers.FloatSerializer;
-import com.esotericsoftware.kryo.serializers.DefaultSerializers.IntSerializer;
-import com.esotericsoftware.kryo.serializers.DefaultSerializers.KryoSerializableSerializer;
-import com.esotericsoftware.kryo.serializers.DefaultSerializers.LocaleSerializer;
-import com.esotericsoftware.kryo.serializers.DefaultSerializers.LongSerializer;
-import com.esotericsoftware.kryo.serializers.DefaultSerializers.PriorityQueueSerializer;
-import com.esotericsoftware.kryo.serializers.DefaultSerializers.ShortSerializer;
-import com.esotericsoftware.kryo.serializers.DefaultSerializers.StringBufferSerializer;
-import com.esotericsoftware.kryo.serializers.DefaultSerializers.StringBuilderSerializer;
-import com.esotericsoftware.kryo.serializers.DefaultSerializers.StringSerializer;
-import com.esotericsoftware.kryo.serializers.DefaultSerializers.TimeZoneSerializer;
-import com.esotericsoftware.kryo.serializers.DefaultSerializers.TreeMapSerializer;
-import com.esotericsoftware.kryo.serializers.DefaultSerializers.TreeSetSerializer;
-import com.esotericsoftware.kryo.serializers.DefaultSerializers.URLSerializer;
-import com.esotericsoftware.kryo.serializers.DefaultSerializers.VoidSerializer;
-import com.esotericsoftware.kryo.serializers.FieldSerializer;
-import com.esotericsoftware.kryo.serializers.ImmutableCollectionsSerializers;
-import com.esotericsoftware.kryo.serializers.MapSerializer;
-import com.esotericsoftware.kryo.serializers.OptionalSerializers;
-import com.esotericsoftware.kryo.serializers.RecordSerializer;
-import com.esotericsoftware.kryo.serializers.TimeSerializers;
-import com.esotericsoftware.kryo.util.DefaultClassResolver;
-import com.esotericsoftware.kryo.util.DefaultGenerics;
-import com.esotericsoftware.kryo.util.DefaultInstantiatorStrategy;
-import com.esotericsoftware.kryo.util.Generics;
-import com.esotericsoftware.kryo.util.Generics.GenericType;
-import com.esotericsoftware.kryo.util.Generics.GenericsHierarchy;
-import com.esotericsoftware.kryo.util.IdentityMap;
-import com.esotericsoftware.kryo.util.IntArray;
-import com.esotericsoftware.kryo.util.MapReferenceResolver;
-import com.esotericsoftware.kryo.util.NoGenerics;
-import com.esotericsoftware.kryo.util.ObjectMap;
-import com.esotericsoftware.kryo.util.Util;
-
-import java.lang.reflect.InvocationHandler;
-import java.lang.reflect.Modifier;
-import java.lang.reflect.Proxy;
-import java.math.BigDecimal;
-import java.math.BigInteger;
-import java.net.URL;
-import java.nio.charset.Charset;
-import java.util.ArrayList;
-import java.util.Arrays;
-import java.util.BitSet;
-import java.util.Calendar;
-import java.util.Collection;
-import java.util.Collections;
-import java.util.ConcurrentModificationException;
-import java.util.Currency;
-import java.util.Date;
-import java.util.EnumSet;
-import java.util.Locale;
-import java.util.Map;
-import java.util.PriorityQueue;
-import java.util.TimeZone;
-import java.util.TreeMap;
-import java.util.TreeSet;
-
-import org.objenesis.instantiator.ObjectInstantiator;
-import org.objenesis.strategy.InstantiatorStrategy;
-import org.objenesis.strategy.SerializingInstantiatorStrategy;
-import org.objenesis.strategy.StdInstantiatorStrategy;
-
-/** Maps classes to serializers so object graphs can be serialized automatically.
- * @author Nathan Sweet */
-public class Kryo {
-	public static final byte NULL = 0;
-	public static final byte NOT_NULL = 1;
-
-	private static final int REF = -1;
-	private static final int NO_REF = -2;
-
-	private SerializerFactory defaultSerializer = new FieldSerializerFactory();
-	private final ArrayList<DefaultSerializerEntry> defaultSerializers = new ArrayList(67);
-	private final int lowPriorityDefaultSerializerCount;
-
-	private final ClassResolver classResolver;
-	private int nextRegisterID;
-	private ClassLoader classLoader = getClass().getClassLoader();
-	private InstantiatorStrategy strategy = new DefaultInstantiatorStrategy();
-	private boolean registrationRequired = true;
-	private boolean warnUnregisteredClasses;
-
-	private int depth, maxDepth = Integer.MAX_VALUE;
-	private boolean autoReset = true;
-	private volatile Thread thread;
-	private ObjectMap context, graphContext;
-
-	private ReferenceResolver referenceResolver;
-	private final IntArray readReferenceIds = new IntArray(0);
-	private boolean references, copyReferences = true;
-	private Object readObject;
-
-	private int copyDepth;
-	private boolean copyShallow;
-	private IdentityMap originalToCopy;
-	private Object needsCopyReference;
-	private Generics generics = new DefaultGenerics(this);
-
-	/** Creates a new Kryo with a {@link DefaultClassResolver} and references disabled. */
-	public Kryo () {
-		this(new DefaultClassResolver(), null);
-	}
-
-	/** Creates a new Kryo with a {@link DefaultClassResolver}.
-	 * @param referenceResolver May be null to disable references. */
-	public Kryo (ReferenceResolver referenceResolver) {
-		this(new DefaultClassResolver(), referenceResolver);
-	}
-
-	/** @param referenceResolver May be null to disable references. */
-	public Kryo (ClassResolver classResolver, ReferenceResolver referenceResolver) {
-		if (classResolver == null) throw new IllegalArgumentException("classResolver cannot be null.");
-
-		this.classResolver = classResolver;
-		classResolver.setKryo(this);
-
-		this.referenceResolver = referenceResolver;
-		if (referenceResolver != null) {
-			referenceResolver.setKryo(this);
-			references = true;
-		}
-
-		addDefaultSerializer(byte[].class, ByteArraySerializer.class);
-		addDefaultSerializer(char[].class, CharArraySerializer.class);
-		addDefaultSerializer(short[].class, ShortArraySerializer.class);
-		addDefaultSerializer(int[].class, IntArraySerializer.class);
-		addDefaultSerializer(long[].class, LongArraySerializer.class);
-		addDefaultSerializer(float[].class, FloatArraySerializer.class);
-		addDefaultSerializer(double[].class, DoubleArraySerializer.class);
-		addDefaultSerializer(boolean[].class, BooleanArraySerializer.class);
-		addDefaultSerializer(String[].class, StringArraySerializer.class);
-		addDefaultSerializer(Object[].class, ObjectArraySerializer.class);
-		addDefaultSerializer(KryoSerializable.class, KryoSerializableSerializer.class);
-		addDefaultSerializer(BigInteger.class, BigIntegerSerializer.class);
-		addDefaultSerializer(BigDecimal.class, BigDecimalSerializer.class);
-		addDefaultSerializer(Class.class, ClassSerializer.class);
-		addDefaultSerializer(Date.class, DateSerializer.class);
-		addDefaultSerializer(Enum.class, EnumSerializer.class);
-		addDefaultSerializer(EnumSet.class, EnumSetSerializer.class);
-		addDefaultSerializer(Currency.class, CurrencySerializer.class);
-		addDefaultSerializer(StringBuffer.class, StringBufferSerializer.class);
-		addDefaultSerializer(StringBuilder.class, StringBuilderSerializer.class);
-		addDefaultSerializer(Collections.EMPTY_LIST.getClass(), CollectionsEmptyListSerializer.class);
-		addDefaultSerializer(Collections.EMPTY_MAP.getClass(), CollectionsEmptyMapSerializer.class);
-		addDefaultSerializer(Collections.EMPTY_SET.getClass(), CollectionsEmptySetSerializer.class);
-		addDefaultSerializer(Collections.singletonList(null).getClass(), CollectionsSingletonListSerializer.class);
-		addDefaultSerializer(Collections.singletonMap(null, null).getClass(), CollectionsSingletonMapSerializer.class);
-		addDefaultSerializer(Collections.singleton(null).getClass(), CollectionsSingletonSetSerializer.class);
-		addDefaultSerializer(TreeSet.class, TreeSetSerializer.class);
-		addDefaultSerializer(Collection.class, CollectionSerializer.class);
-		addDefaultSerializer(TreeMap.class, TreeMapSerializer.class);
-		addDefaultSerializer(Map.class, MapSerializer.class);
-		addDefaultSerializer(TimeZone.class, TimeZoneSerializer.class);
-		addDefaultSerializer(Calendar.class, CalendarSerializer.class);
-		addDefaultSerializer(Locale.class, LocaleSerializer.class);
-		addDefaultSerializer(Charset.class, CharsetSerializer.class);
-		addDefaultSerializer(URL.class, URLSerializer.class);
-		addDefaultSerializer(Arrays.asList().getClass(), ArraysAsListSerializer.class);
-		addDefaultSerializer(void.class, new VoidSerializer());
-		addDefaultSerializer(PriorityQueue.class, new PriorityQueueSerializer());
-		addDefaultSerializer(BitSet.class, new BitSetSerializer());
-		OptionalSerializers.addDefaultSerializers(this);
-		TimeSerializers.addDefaultSerializers(this);
-		ImmutableCollectionsSerializers.addDefaultSerializers(this);
-		// Add RecordSerializer if JDK 14+ available
-		if (isClassAvailable("java.lang.Record")) {
-			try {
-				addDefaultSerializer(Class.forName("java.lang.Record"), RecordSerializer.class);
-			} catch (ClassNotFoundException ignored) {} // handled in if-clause
-		}
-		lowPriorityDefaultSerializerCount = defaultSerializers.size();
-
-		// Primitives and string. Primitive wrappers automatically use the same registration as primitives.
-		register(int.class, new IntSerializer());
-		register(String.class, new StringSerializer());
-		register(float.class, new FloatSerializer());
-		register(boolean.class, new BooleanSerializer());
-		register(byte.class, new ByteSerializer());
-		register(char.class, new CharSerializer());
-		register(short.class, new ShortSerializer());
-		register(long.class, new LongSerializer());
-		register(double.class, new DoubleSerializer());
-
-<<<<<<< HEAD
-		// Add RecordSerializer if JDK 14+ available
-		if (isClassAvailable("java.lang.Record")) {
-			try {
-				addDefaultSerializer(Class.forName("java.lang.Record"), RecordSerializer.class);
-			} catch (ClassNotFoundException ignored) {} // handled in if-clause
-		}
-=======
->>>>>>> 2d1497c8
-	}
-
-	// --- Default serializers ---
-
-	/** Sets the serializer factory to use when no {@link #addDefaultSerializer(Class, Class) default serializers} match an
-	 * object's type. Default is {@link FieldSerializerFactory}.
-	 * @see #newDefaultSerializer(Class) */
-	public void setDefaultSerializer (SerializerFactory serializer) {
-		if (serializer == null) throw new IllegalArgumentException("serializer cannot be null.");
-		defaultSerializer = serializer;
-	}
-
-	/** Sets the serializer to use when no {@link #addDefaultSerializer(Class, Class) default serializers} match an object's type.
-	 * Default is {@link FieldSerializer}.
-	 * @see #newDefaultSerializer(Class) */
-	public void setDefaultSerializer (Class<? extends Serializer> serializer) {
-		if (serializer == null) throw new IllegalArgumentException("serializer cannot be null.");
-		defaultSerializer = new ReflectionSerializerFactory(serializer);
-	}
-
-	/** Instances of the specified class will use the specified serializer when {@link #register(Class)} or
-	 * {@link #register(Class, int)} are called.
-	 * @see #setDefaultSerializer(Class) */
-	public void addDefaultSerializer (Class type, Serializer serializer) {
-		if (type == null) throw new IllegalArgumentException("type cannot be null.");
-		if (serializer == null) throw new IllegalArgumentException("serializer cannot be null.");
-		insertDefaultSerializer(type, new SingletonSerializerFactory(serializer));
-	}
-
-	/** Instances of the specified class will use the specified factory to create a serializer when {@link #register(Class)} or
-	 * {@link #register(Class, int)} are called.
-	 * @see #setDefaultSerializer(Class) */
-	public void addDefaultSerializer (Class type, SerializerFactory serializerFactory) {
-		if (type == null) throw new IllegalArgumentException("type cannot be null.");
-		if (serializerFactory == null) throw new IllegalArgumentException("serializerFactory cannot be null.");
-		insertDefaultSerializer(type, serializerFactory);
-	}
-
-	/** Instances of the specified class will use the specified serializer when {@link #register(Class)} or
-	 * {@link #register(Class, int)} are called. Serializer instances are created as needed via
-	 * {@link ReflectionSerializerFactory#newSerializer(Kryo, Class, Class)}. By default, the following classes have a default
-	 * serializer set:
-	 * <p>
-	 * <table>
-	 * <tr>
-	 * <td>boolean</td>
-	 * <td>Boolean</td>
-	 * <td>byte</td>
-	 * <td>Byte</td>
-	 * <td>char</td>
-	 * <tr>
-	 * </tr>
-	 * <td>Character</td>
-	 * <td>short</td>
-	 * <td>Short</td>
-	 * <td>int</td>
-	 * <td>Integer</td>
-	 * <tr>
-	 * </tr>
-	 * <td>long</td>
-	 * <td>Long</td>
-	 * <td>float</td>
-	 * <td>Float</td>
-	 * <td>double</td>
-	 * <tr>
-	 * </tr>
-	 * <td>Double</td>
-	 * <td>String</td>
-	 * <td>byte[]</td>
-	 * <td>char[]</td>
-	 * <td>short[]</td>
-	 * <tr>
-	 * </tr>
-	 * <td>int[]</td>
-	 * <td>long[]</td>
-	 * <td>float[]</td>
-	 * <td>double[]</td>
-	 * <td>String[]</td>
-	 * <tr>
-	 * </tr>
-	 * <td>Object[]</td>
-	 * <td>Map</td>
-	 * <td>BigInteger</td>
-	 * <td>BigDecimal</td>
-	 * <td>KryoSerializable</td>
-	 * </tr>
-	 * <tr>
-	 * <td>Collection</td>
-	 * <td>Date</td>
-	 * <td>Collections.emptyList</td>
-	 * <td>Collections.singleton</td>
-	 * <td>Currency</td>
-	 * </tr>
-	 * <tr>
-	 * <td>StringBuilder</td>
-	 * <td>Enum</td>
-	 * <td>Collections.emptyMap</td>
-	 * <td>Collections.emptySet</td>
-	 * <td>Calendar</td>
-	 * </tr>
-	 * <tr>
-	 * <td>StringBuffer</td>
-	 * <td>Class</td>
-	 * <td>Collections.singletonList</td>
-	 * <td>Collections.singletonMap</td>
-	 * <td>TimeZone</td>
-	 * </tr>
-	 * <tr>
-	 * <td>TreeMap</td>
-	 * <td>EnumSet</td>
-	 * </tr>
-	 * </table>
-	 * <p>
-	 * Note that the order default serializers are added is important for a class that may match multiple types. The above default
-	 * serializers always have a lower priority than subsequent default serializers that are added. */
-	public void addDefaultSerializer (Class type, Class<? extends Serializer> serializerClass) {
-		if (type == null) throw new IllegalArgumentException("type cannot be null.");
-		if (serializerClass == null) throw new IllegalArgumentException("serializerClass cannot be null.");
-		insertDefaultSerializer(type, new ReflectionSerializerFactory(serializerClass));
-	}
-
-	private int insertDefaultSerializer (Class type, SerializerFactory factory) {
-		int lowest = 0;
-		for (int i = 0, n = defaultSerializers.size() - lowPriorityDefaultSerializerCount; i < n; i++)
-			if (type.isAssignableFrom(defaultSerializers.get(i).type)) lowest = i + 1;
-		defaultSerializers.add(lowest, new DefaultSerializerEntry(type, factory));
-		return lowest;
-	}
-
-	/** Returns the best matching serializer for a class. This method can be overridden to implement custom logic to choose a
-	 * serializer. */
-	public Serializer getDefaultSerializer (Class type) {
-		if (type == null) throw new IllegalArgumentException("type cannot be null.");
-
-		Serializer serializerForAnnotation = getDefaultSerializerForAnnotatedType(type);
-		if (serializerForAnnotation != null) return serializerForAnnotation;
-
-		for (int i = 0, n = defaultSerializers.size(); i < n; i++) {
-			DefaultSerializerEntry entry = defaultSerializers.get(i);
-			if (entry.type.isAssignableFrom(type) && entry.serializerFactory.isSupported(type))
-				return entry.serializerFactory.newSerializer(this, type);
-		}
-
-		return newDefaultSerializer(type);
-	}
-
-	protected Serializer getDefaultSerializerForAnnotatedType (Class type) {
-		if (type.isAnnotationPresent(DefaultSerializer.class)) {
-			DefaultSerializer annotation = (DefaultSerializer)type.getAnnotation(DefaultSerializer.class);
-			return newFactory(annotation.serializerFactory(), annotation.value()).newSerializer(this, type);
-		}
-		return null;
-	}
-
-	/** Called by {@link #getDefaultSerializer(Class)} when no default serializers matched the type. Subclasses can override this
-	 * method to customize behavior. The default implementation calls {@link SerializerFactory#newSerializer(Kryo, Class)} using
-	 * the {@link #setDefaultSerializer(Class) default serializer}. */
-	protected Serializer newDefaultSerializer (Class type) {
-		return defaultSerializer.newSerializer(this, type);
-	}
-
-	// --- Registration ---
-
-	/** Registers the class using the lowest, next available integer ID and the {@link Kryo#getDefaultSerializer(Class) default
-	 * serializer}. If the class is already registered, no change will be made and the existing registration will be returned.
-	 * Registering a primitive also affects the corresponding primitive wrapper.
-	 * <p>
-	 * Because the ID assigned is affected by the IDs registered before it, the order classes are registered is important when
-	 * using this method. The order must be the same at deserialization as it was for serialization. */
-	public Registration register (Class type) {
-		Registration registration = classResolver.getRegistration(type);
-		if (registration != null) return registration;
-		return register(type, getDefaultSerializer(type));
-	}
-
-	/** Registers the class using the specified ID and the {@link Kryo#getDefaultSerializer(Class) default serializer}. If the
-	 * class is already registered this has no effect and the existing registration is returned. Registering a primitive also
-	 * affects the corresponding primitive wrapper.
-	 * <p>
-	 * IDs must be the same at deserialization as they were for serialization.
-	 * @param id Must be >= 0. Smaller IDs are serialized more efficiently. IDs 0-8 are used by default for primitive types and
-	 *           String, but these IDs can be repurposed. */
-	public Registration register (Class type, int id) {
-		Registration registration = classResolver.getRegistration(type);
-		if (registration != null) return registration;
-		return register(type, getDefaultSerializer(type), id);
-	}
-
-	/** Registers the class using the lowest, next available integer ID and the specified serializer. If the class is already
-	 * registered, the existing entry is updated with the new serializer. Registering a primitive also affects the corresponding
-	 * primitive wrapper.
-	 * <p>
-	 * Because the ID assigned is affected by the IDs registered before it, the order classes are registered is important when
-	 * using this method. The order must be the same at deserialization as it was for serialization. */
-	public Registration register (Class type, Serializer serializer) {
-		Registration registration = classResolver.getRegistration(type);
-		if (registration != null) {
-			registration.setSerializer(serializer);
-			return registration;
-		}
-		return classResolver.register(new Registration(type, serializer, getNextRegistrationId()));
-	}
-
-	/** Registers the class using the specified ID and serializer. Providing an ID that is already in use by the same type will
-	 * cause the old entry to be overwritten. Registering a primitive also affects the corresponding primitive wrapper.
-	 * <p>
-	 * IDs must be the same at deserialization as they were for serialization.
-	 * @param id Must be >= 0. Smaller IDs are serialized more efficiently. IDs 0-9 are used by default for primitive types and
-	 *           their wrappers, String, and void, but these IDs can be repurposed. */
-	public Registration register (Class type, Serializer serializer, int id) {
-		if (id < 0) throw new IllegalArgumentException("id must be >= 0: " + id);
-		return register(new Registration(type, serializer, id));
-	}
-
-	/** Stores the specified registration. If the ID is already in use by the same type, the old entry is overwritten. Registering
-	 * a primitive also affects the corresponding primitive wrapper.
-	 * <p>
-	 * IDs must be the same at deserialization as they were for serialization.
-	 * <p>
-	 * Registration can be suclassed to efficiently store per type information, accessible in serializers via
-	 * {@link Kryo#getRegistration(Class)}. */
-	public Registration register (Registration registration) {
-		int id = registration.getId();
-		if (id < 0) throw new IllegalArgumentException("id must be > 0: " + id);
-
-		Registration existing = classResolver.unregister(id);
-		if (DEBUG && existing != null && existing.getType() != registration.getType())
-			debug("kryo", "Registration overwritten: " + existing + " -> " + registration);
-
-		return classResolver.register(registration);
-	}
-
-	/** Returns the lowest, next available integer ID. */
-	public int getNextRegistrationId () {
-		while (nextRegisterID != -2) {
-			if (classResolver.getRegistration(nextRegisterID) == null) return nextRegisterID;
-			nextRegisterID++;
-		}
-		throw new KryoException("No registration IDs are available.");
-	}
-
-	/** If the class is not registered and {@link Kryo#setRegistrationRequired(boolean)} is false, it is automatically registered
-	 * using the {@link Kryo#addDefaultSerializer(Class, Class) default serializer}.
-	 * @throws IllegalArgumentException if the class is not registered and {@link Kryo#setRegistrationRequired(boolean)} is true.
-	 * @see ClassResolver#getRegistration(Class) */
-	public Registration getRegistration (Class type) {
-		if (type == null) throw new IllegalArgumentException("type cannot be null.");
-
-		Registration registration = classResolver.getRegistration(type);
-		if (registration == null) {
-			if (Proxy.isProxyClass(type)) {
-				// If a Proxy class, treat it like an InvocationHandler because the concrete class for a proxy is generated.
-				registration = getRegistration(InvocationHandler.class);
-			} else if (!type.isEnum() && Enum.class.isAssignableFrom(type) && type != Enum.class) {
-				// This handles an enum value that is an inner class, eg: enum A {b{}}
-				while (true) {
-					type = type.getSuperclass();
-					if (type == null) break;
-					if (type.isEnum()) {
-						registration = classResolver.getRegistration(type);
-						break;
-					}
-				}
-			} else if (EnumSet.class.isAssignableFrom(type))
-				registration = classResolver.getRegistration(EnumSet.class);
-			else if (isClosure(type)) //
-				registration = classResolver.getRegistration(ClosureSerializer.Closure.class);
-			if (registration == null) {
-				if (registrationRequired) throw new IllegalArgumentException(unregisteredClassMessage(type));
-				if (WARN && warnUnregisteredClasses) warn(unregisteredClassMessage(type));
-				registration = classResolver.registerImplicit(type);
-			}
-		}
-		return registration;
-	}
-
-	protected String unregisteredClassMessage (Class type) {
-		return "Class is not registered: " + className(type) + "\nNote: To register this class use: kryo.register("
-			+ className(type) + ".class);";
-	}
-
-	/** @see ClassResolver#getRegistration(int) */
-	public Registration getRegistration (int classID) {
-		return classResolver.getRegistration(classID);
-	}
-
-	/** Returns the serializer for the registration for the specified class.
-	 * @see #getRegistration(Class)
-	 * @see Registration#getSerializer() */
-	public Serializer getSerializer (Class type) {
-		return getRegistration(type).getSerializer();
-	}
-
-	// --- Serialization ---
-
-	/** Writes a class and returns its registration.
-	 * @param type May be null.
-	 * @return Will be null if type is null.
-	 * @see ClassResolver#writeClass(Output, Class) */
-	public Registration writeClass (Output output, Class type) {
-		if (output == null) throw new IllegalArgumentException("output cannot be null.");
-		try {
-			return classResolver.writeClass(output, type);
-		} finally {
-			if (depth == 0 && autoReset) reset();
-		}
-	}
-
-	/** Writes an object using the registered serializer. */
-	public void writeObject (Output output, Object object) {
-		if (output == null) throw new IllegalArgumentException("output cannot be null.");
-		if (object == null) throw new IllegalArgumentException("object cannot be null.");
-		beginObject();
-		try {
-			if (references && writeReferenceOrNull(output, object, false)) return;
-			if (TRACE || (DEBUG && depth == 1)) log("Write", object, output.position());
-			getRegistration(object.getClass()).getSerializer().write(this, output, object);
-		} finally {
-			if (--depth == 0 && autoReset) reset();
-		}
-	}
-
-	/** Writes an object using the specified serializer. The registered serializer is ignored. */
-	public void writeObject (Output output, Object object, Serializer serializer) {
-		if (output == null) throw new IllegalArgumentException("output cannot be null.");
-		if (object == null) throw new IllegalArgumentException("object cannot be null.");
-		if (serializer == null) throw new IllegalArgumentException("serializer cannot be null.");
-		beginObject();
-		try {
-			if (references && writeReferenceOrNull(output, object, false)) return;
-			if (TRACE || (DEBUG && depth == 1)) log("Write", object, output.position());
-			serializer.write(this, output, object);
-		} finally {
-			if (--depth == 0 && autoReset) reset();
-		}
-	}
-
-	/** Writes an object or null using the registered serializer for the specified type.
-	 * @param object May be null. */
-	public void writeObjectOrNull (Output output, Object object, Class type) {
-		if (output == null) throw new IllegalArgumentException("output cannot be null.");
-		beginObject();
-		try {
-			Serializer serializer = getRegistration(type).getSerializer();
-			if (references) {
-				if (writeReferenceOrNull(output, object, true)) return;
-			} else if (!serializer.getAcceptsNull()) {
-				if (object == null) {
-					if (TRACE || (DEBUG && depth == 1)) log("Write", object, output.position());
-					output.writeByte(NULL);
-					return;
-				}
-				if (TRACE) trace("kryo", "Write: <not null>" + pos(output.position()));
-				output.writeByte(NOT_NULL);
-			}
-			if (TRACE || (DEBUG && depth == 1)) log("Write", object, output.position());
-			serializer.write(this, output, object);
-		} finally {
-			if (--depth == 0 && autoReset) reset();
-		}
-	}
-
-	/** Writes an object or null using the specified serializer. The registered serializer is ignored.
-	 * @param object May be null. */
-	public void writeObjectOrNull (Output output, Object object, Serializer serializer) {
-		if (output == null) throw new IllegalArgumentException("output cannot be null.");
-		if (serializer == null) throw new IllegalArgumentException("serializer cannot be null.");
-		beginObject();
-		try {
-			if (references) {
-				if (writeReferenceOrNull(output, object, true)) return;
-			} else if (!serializer.getAcceptsNull()) {
-				if (object == null) {
-					if (TRACE || (DEBUG && depth == 1)) log("Write", null, output.position());
-					output.writeByte(NULL);
-					return;
-				}
-				if (TRACE) trace("kryo", "Write: <not null>" + pos(output.position()));
-				output.writeByte(NOT_NULL);
-			}
-			if (TRACE || (DEBUG && depth == 1)) log("Write", object, output.position());
-			serializer.write(this, output, object);
-		} finally {
-			if (--depth == 0 && autoReset) reset();
-		}
-	}
-
-	/** Writes the class and object or null using the registered serializer.
-	 * @param object May be null. */
-	public void writeClassAndObject (Output output, Object object) {
-		if (output == null) throw new IllegalArgumentException("output cannot be null.");
-		beginObject();
-		try {
-			if (object == null) {
-				writeClass(output, null);
-				return;
-			}
-			Registration registration = writeClass(output, object.getClass());
-			if (references && writeReferenceOrNull(output, object, false)) return;
-			if (TRACE || (DEBUG && depth == 1)) log("Write", object, output.position());
-			registration.getSerializer().write(this, output, object);
-		} finally {
-			if (--depth == 0 && autoReset) reset();
-		}
-	}
-
-	/** @param object May be null if mayBeNull is true.
-	 * @return true if no bytes need to be written for the object. */
-	boolean writeReferenceOrNull (Output output, Object object, boolean mayBeNull) {
-		if (object == null) {
-			if (TRACE || (DEBUG && depth == 1)) log("Write", null, output.position());
-			output.writeByte(NULL);
-			return true;
-		}
-
-		if (!referenceResolver.useReferences(object.getClass())) {
-			if (mayBeNull) {
-				if (TRACE) trace("kryo", "Write: <not null>" + pos(output.position()));
-				output.writeByte(NOT_NULL);
-			}
-			return false;
-		}
-
-		// Determine if this object has already been seen in this object graph.
-		int id = referenceResolver.getWrittenId(object);
-
-		// If not the first time encountered, only write reference ID.
-		if (id != -1) {
-			if (DEBUG) debug("kryo", "Write reference " + id + ": " + string(object) + pos(output.position()));
-			output.writeVarInt(id + 2, true); // + 2 because 0 and 1 are used for NULL and NOT_NULL.
-			return true;
-		}
-
-		// Otherwise write NOT_NULL and then the object bytes.
-		id = referenceResolver.addWrittenObject(object);
-		if (TRACE) trace("kryo", "Write: <not null>" + pos(output.position()));
-		output.writeByte(NOT_NULL);
-		if (TRACE) trace("kryo", "Write initial reference " + id + ": " + string(object) + pos(output.position()));
-		return false;
-	}
-
-	/** Reads a class and returns its registration.
-	 * @return May be null.
-	 * @see ClassResolver#readClass(Input) */
-	public Registration readClass (Input input) {
-		if (input == null) throw new IllegalArgumentException("input cannot be null.");
-		try {
-			return classResolver.readClass(input);
-		} finally {
-			if (depth == 0 && autoReset) reset();
-		}
-	}
-
-	/** Reads an object using the registered serializer. */
-	public <T> T readObject (Input input, Class<T> type) {
-		if (input == null) throw new IllegalArgumentException("input cannot be null.");
-		if (type == null) throw new IllegalArgumentException("type cannot be null.");
-		beginObject();
-		try {
-			T object;
-			if (references) {
-				int stackSize = readReferenceOrNull(input, type, false);
-				if (stackSize == REF) return (T)readObject;
-				object = (T)getRegistration(type).getSerializer().read(this, input, type);
-				if (stackSize == readReferenceIds.size) reference(object);
-			} else
-				object = (T)getRegistration(type).getSerializer().read(this, input, type);
-			if (TRACE || (DEBUG && depth == 1)) log("Read", object, input.position());
-			return object;
-		} finally {
-			if (--depth == 0 && autoReset) reset();
-		}
-	}
-
-	/** Reads an object using the specified serializer. The registered serializer is ignored. */
-	public <T> T readObject (Input input, Class<T> type, Serializer serializer) {
-		if (input == null) throw new IllegalArgumentException("input cannot be null.");
-		if (type == null) throw new IllegalArgumentException("type cannot be null.");
-		if (serializer == null) throw new IllegalArgumentException("serializer cannot be null.");
-		beginObject();
-		try {
-			T object;
-			if (references) {
-				int stackSize = readReferenceOrNull(input, type, false);
-				if (stackSize == REF) return (T)readObject;
-				object = (T)serializer.read(this, input, type);
-				if (stackSize == readReferenceIds.size) reference(object);
-			} else
-				object = (T)serializer.read(this, input, type);
-			if (TRACE || (DEBUG && depth == 1)) log("Read", object, input.position());
-			return object;
-		} finally {
-			if (--depth == 0 && autoReset) reset();
-		}
-	}
-
-	/** Reads an object or null using the registered serializer.
-	 * @return May be null. */
-	public <T> T readObjectOrNull (Input input, Class<T> type) {
-		if (input == null) throw new IllegalArgumentException("input cannot be null.");
-		if (type == null) throw new IllegalArgumentException("type cannot be null.");
-		beginObject();
-		try {
-			T object;
-			if (references) {
-				int stackSize = readReferenceOrNull(input, type, true);
-				if (stackSize == REF) return (T)readObject;
-				object = (T)getRegistration(type).getSerializer().read(this, input, type);
-				if (stackSize == readReferenceIds.size) reference(object);
-			} else {
-				Serializer serializer = getRegistration(type).getSerializer();
-				if (!serializer.getAcceptsNull() && input.readByte() == NULL) {
-					if (TRACE || (DEBUG && depth == 1)) log("Read", null, input.position());
-					return null;
-				}
-				object = (T)serializer.read(this, input, type);
-			}
-			if (TRACE || (DEBUG && depth == 1)) log("Read", object, input.position());
-			return object;
-		} finally {
-			if (--depth == 0 && autoReset) reset();
-		}
-	}
-
-	/** Reads an object or null using the specified serializer. The registered serializer is ignored.
-	 * @return May be null. */
-	public <T> T readObjectOrNull (Input input, Class<T> type, Serializer serializer) {
-		if (input == null) throw new IllegalArgumentException("input cannot be null.");
-		if (type == null) throw new IllegalArgumentException("type cannot be null.");
-		if (serializer == null) throw new IllegalArgumentException("serializer cannot be null.");
-		beginObject();
-		try {
-			T object;
-			if (references) {
-				int stackSize = readReferenceOrNull(input, type, true);
-				if (stackSize == REF) return (T)readObject;
-				object = (T)serializer.read(this, input, type);
-				if (stackSize == readReferenceIds.size) reference(object);
-			} else {
-				if (!serializer.getAcceptsNull() && input.readByte() == NULL) {
-					if (TRACE || (DEBUG && depth == 1)) log("Read", null, input.position());
-					return null;
-				}
-				object = (T)serializer.read(this, input, type);
-			}
-			if (TRACE || (DEBUG && depth == 1)) log("Read", object, input.position());
-			return object;
-		} finally {
-			if (--depth == 0 && autoReset) reset();
-		}
-	}
-
-	/** Reads the class and object or null using the registered serializer.
-	 * @return May be null. */
-	public Object readClassAndObject (Input input) {
-		if (input == null) throw new IllegalArgumentException("input cannot be null.");
-		beginObject();
-		try {
-			Registration registration = readClass(input);
-			if (registration == null) return null;
-			Class type = registration.getType();
-
-			Object object;
-			if (references) {
-				int stackSize = readReferenceOrNull(input, type, false);
-				if (stackSize == REF) return readObject;
-				object = registration.getSerializer().read(this, input, type);
-				if (stackSize == readReferenceIds.size) reference(object);
-			} else
-				object = registration.getSerializer().read(this, input, type);
-			if (TRACE || (DEBUG && depth == 1)) log("Read", object, input.position());
-			return object;
-		} finally {
-			if (--depth == 0 && autoReset) reset();
-		}
-	}
-
-	/** Returns {@link #REF} if a reference to a previously read object was read, which is stored in {@link #readObject}. Returns a
-	 * stack size (> 0) if a reference ID has been put on the stack. */
-	int readReferenceOrNull (Input input, Class type, boolean mayBeNull) {
-		if (type.isPrimitive()) type = getWrapperClass(type);
-		boolean referencesSupported = referenceResolver.useReferences(type);
-		int id;
-		if (mayBeNull) {
-			id = input.readVarInt(true);
-			if (id == NULL) {
-				if (TRACE || (DEBUG && depth == 1)) log("Read", null, input.position());
-				readObject = null;
-				return REF;
-			}
-			if (!referencesSupported) {
-				readReferenceIds.add(NO_REF);
-				return readReferenceIds.size;
-			}
-		} else {
-			if (!referencesSupported) {
-				readReferenceIds.add(NO_REF);
-				return readReferenceIds.size;
-			}
-			id = input.readVarInt(true);
-		}
-		if (id == NOT_NULL) {
-			if (TRACE) trace("kryo", "Read: <not null>" + pos(input.position()));
-			// First time object has been encountered.
-			id = referenceResolver.nextReadId(type);
-			if (TRACE) trace("kryo", "Read initial reference " + id + ": " + className(type) + pos(input.position()));
-			readReferenceIds.add(id);
-			return readReferenceIds.size;
-		}
-		// The id is an object reference.
-		id -= 2; // - 2 because 0 and 1 are used for NULL and NOT_NULL.
-		readObject = referenceResolver.getReadObject(type, id);
-		if (DEBUG) debug("kryo", "Read reference " + id + ": " + string(readObject) + pos(input.position()));
-		return REF;
-	}
-
-	/** Called by {@link Serializer#read(Kryo, Input, Class)} and {@link Serializer#copy(Kryo, Object)} before Kryo can be used to
-	 * deserialize or copy child objects. Calling this method is unnecessary if Kryo is not used to deserialize or copy child
-	 * objects.
-	 * @param object May be null, unless calling this method from {@link Serializer#copy(Kryo, Object)}. */
-	public void reference (Object object) {
-		if (copyDepth > 0) {
-			if (needsCopyReference != null) {
-				if (object == null) throw new IllegalArgumentException("object cannot be null.");
-				originalToCopy.put(needsCopyReference, object);
-				needsCopyReference = null;
-			}
-		} else if (references && object != null) {
-			int id = readReferenceIds.pop();
-			if (id != NO_REF) referenceResolver.setReadObject(id, object);
-		}
-	}
-
-	/** Resets object graph state: unregistered class names, references to previously serialized or deserialized objects, the
-	 * {@link #getOriginalToCopyMap() original to copy map}, and the {@link #getGraphContext() graph context}. If
-	 * {@link #setAutoReset(boolean) auto reset} is true, this method is called automatically when an object graph has been
-	 * completely serialized or deserialized. If overridden, the super method must be called. */
-	public void reset () {
-		depth = 0;
-		if (graphContext != null) graphContext.clear(2048);
-		classResolver.reset();
-		if (references) {
-			referenceResolver.reset();
-			readObject = null;
-		}
-
-		copyDepth = 0;
-		if (originalToCopy != null) originalToCopy.clear(2048);
-
-		if (TRACE) trace("kryo", "Object graph complete.");
-	}
-
-	/** Returns a deep copy of the object. Serializers for the classes involved must support {@link Serializer#copy(Kryo, Object)}.
-	 * @param object May be null. */
-	public <T> T copy (T object) {
-		if (object == null) return null;
-		if (copyShallow) return object;
-		copyDepth++;
-		try {
-			if (originalToCopy == null) originalToCopy = new IdentityMap();
-			Object existingCopy = originalToCopy.get(object);
-			if (existingCopy != null) return (T)existingCopy;
-
-			if (copyReferences) needsCopyReference = object;
-			Object copy;
-			if (object instanceof KryoCopyable)
-				copy = ((KryoCopyable)object).copy(this);
-			else
-				copy = getSerializer(object.getClass()).copy(this, object);
-			if (needsCopyReference != null) reference(copy);
-			if (TRACE || (DEBUG && copyDepth == 1)) log("Copy", copy, -1);
-			return (T)copy;
-		} finally {
-			if (--copyDepth == 0) reset();
-		}
-	}
-
-	/** Returns a deep copy of the object using the specified serializer. Serializers for the classes involved must support
-	 * {@link Serializer#copy(Kryo, Object)}.
-	 * @param object May be null. */
-	public <T> T copy (T object, Serializer serializer) {
-		if (object == null) return null;
-		if (copyShallow) return object;
-		copyDepth++;
-		try {
-			if (originalToCopy == null) originalToCopy = new IdentityMap();
-			Object existingCopy = originalToCopy.get(object);
-			if (existingCopy != null) return (T)existingCopy;
-
-			if (copyReferences) needsCopyReference = object;
-			Object copy;
-			if (object instanceof KryoCopyable)
-				copy = ((KryoCopyable)object).copy(this);
-			else
-				copy = serializer.copy(this, object);
-			if (needsCopyReference != null) reference(copy);
-			if (TRACE || (DEBUG && copyDepth == 1)) log("Copy", copy, -1);
-			return (T)copy;
-		} finally {
-			if (--copyDepth == 0) reset();
-		}
-	}
-
-	/** Returns a shallow copy of the object. Serializers for the classes involved must support
-	 * {@link Serializer#copy(Kryo, Object)}.
-	 * @param object May be null. */
-	public <T> T copyShallow (T object) {
-		if (object == null) return null;
-		copyDepth++;
-		copyShallow = true;
-		try {
-			if (originalToCopy == null) originalToCopy = new IdentityMap();
-			Object existingCopy = originalToCopy.get(object);
-			if (existingCopy != null) return (T)existingCopy;
-
-			if (copyReferences) needsCopyReference = object;
-			Object copy;
-			if (object instanceof KryoCopyable)
-				copy = ((KryoCopyable)object).copy(this);
-			else
-				copy = getSerializer(object.getClass()).copy(this, object);
-			if (needsCopyReference != null) reference(copy);
-			if (TRACE || (DEBUG && copyDepth == 1)) log("Shallow copy", copy, -1);
-			return (T)copy;
-		} finally {
-			copyShallow = false;
-			if (--copyDepth == 0) reset();
-		}
-	}
-
-	/** Returns a shallow copy of the object using the specified serializer. Serializers for the classes involved must support
-	 * {@link Serializer#copy(Kryo, Object)}.
-	 * @param object May be null. */
-	public <T> T copyShallow (T object, Serializer serializer) {
-		if (object == null) return null;
-		copyDepth++;
-		copyShallow = true;
-		try {
-			if (originalToCopy == null) originalToCopy = new IdentityMap();
-			Object existingCopy = originalToCopy.get(object);
-			if (existingCopy != null) return (T)existingCopy;
-
-			if (copyReferences) needsCopyReference = object;
-			Object copy;
-			if (object instanceof KryoCopyable)
-				copy = ((KryoCopyable)object).copy(this);
-			else
-				copy = serializer.copy(this, object);
-			if (needsCopyReference != null) reference(copy);
-			if (TRACE || (DEBUG && copyDepth == 1)) log("Shallow copy", copy, -1);
-			return (T)copy;
-		} finally {
-			copyShallow = false;
-			if (--copyDepth == 0) reset();
-		}
-	}
-
-	// --- Utility ---
-
-	private void beginObject () {
-		if (DEBUG) {
-			if (depth == 0)
-				thread = Thread.currentThread();
-			else if (thread != Thread.currentThread())
-				throw new ConcurrentModificationException("Kryo must not be accessed concurrently by multiple threads.");
-		}
-		if (depth == maxDepth) throw new KryoException("Max depth exceeded: " + depth);
-		depth++;
-	}
-
-	public ClassResolver getClassResolver () {
-		return classResolver;
-	}
-
-	/** @return May be null. */
-	public ReferenceResolver getReferenceResolver () {
-		return referenceResolver;
-	}
-
-	/** Sets the classloader to resolve unregistered class names to classes. The default is the loader that loaded the Kryo
-	 * class. */
-	public void setClassLoader (ClassLoader classLoader) {
-		if (classLoader == null) throw new IllegalArgumentException("classLoader cannot be null.");
-		this.classLoader = classLoader;
-	}
-
-	public ClassLoader getClassLoader () {
-		return classLoader;
-	}
-
-	/** If true, an exception is thrown when an unregistered class is encountered. Default is true.
-	 * <p>
-	 * If false, when an unregistered class is encountered, its fully qualified class name will be serialized and the
-	 * {@link #addDefaultSerializer(Class, Class) default serializer} for the class used to serialize the object. Subsequent
-	 * appearances of the class within the same object graph are serialized as an int id.
-	 * <p>
-	 * Registered classes are serialized as an int id, avoiding the overhead of serializing the class name, but have the drawback
-	 * of needing to know the classes to be serialized up front.
-	 * <p>
-	 * Requiring class registeration controls which classes Kryo will instantiate. When false, during deserialization Kryo will
-	 * invoke the constructor for whatever class name is found in the data. It can be a security problem to allow arbitrary classes
-	 * to be instantiated (and later finalized). */
-	public void setRegistrationRequired (boolean registrationRequired) {
-		this.registrationRequired = registrationRequired;
-		if (TRACE) trace("kryo", "Registration required: " + registrationRequired);
-	}
-
-	public boolean isRegistrationRequired () {
-		return registrationRequired;
-	}
-
-	/** If true, kryo writes a warn log entry when an unregistered class is encountered. Default is false. */
-	public void setWarnUnregisteredClasses (boolean warnUnregisteredClasses) {
-		this.warnUnregisteredClasses = warnUnregisteredClasses;
-		if (TRACE) trace("kryo", "Warn unregistered classes: " + warnUnregisteredClasses);
-	}
-
-	public boolean getWarnUnregisteredClasses () {
-		return warnUnregisteredClasses;
-	}
-
-	/** If true, each appearance of an object in the graph after the first is stored as an integer ordinal. This enables references
-	 * to the same object and cyclic graphs to be serialized, but typically adds overhead of one byte per object. When set to true
-	 * and no {@link #setReferenceResolver(ReferenceResolver) reference resolver} has been set, {@link MapReferenceResolver} is
-	 * used. Default is false.
-	 * @return The previous value. */
-	public boolean setReferences (boolean references) {
-		boolean old = this.references;
-		if (references == old) return references;
-		if (old) {
-			referenceResolver.reset();
-			readObject = null;
-		}
-		this.references = references;
-		if (references && referenceResolver == null) referenceResolver = new MapReferenceResolver();
-		if (TRACE) trace("kryo", "References: " + references);
-		return !references;
-	}
-
-	/** If true, when {@link #copy(Object)} and other copy methods encounter an object for the first time the object is copied and
-	 * on subsequent encounters the copied object is used. If false, the overhead of tracking which objects have already been
-	 * copied is avoided because each object is copied every time it is encountered, however a stack overflow will occur if an
-	 * object graph is copied that contains a circular reference. Default is true. */
-	public void setCopyReferences (boolean copyReferences) {
-		this.copyReferences = copyReferences;
-	}
-
-	/** Sets the reference resolver and enables references. */
-	public void setReferenceResolver (ReferenceResolver referenceResolver) {
-		if (referenceResolver == null) throw new IllegalArgumentException("referenceResolver cannot be null.");
-		this.references = true;
-		this.referenceResolver = referenceResolver;
-		if (TRACE) trace("kryo", "Reference resolver: " + referenceResolver.getClass().getName());
-	}
-
-	public boolean getReferences () {
-		return references;
-	}
-
-	/** Sets the strategy used by {@link #newInstantiator(Class)} for creating objects. See {@link StdInstantiatorStrategy} to
-	 * create objects via without calling any constructor. See {@link SerializingInstantiatorStrategy} to mimic Java's built-in
-	 * serialization.
-	 * @param strategy May be null. */
-	public void setInstantiatorStrategy (InstantiatorStrategy strategy) {
-		this.strategy = strategy;
-	}
-
-	public InstantiatorStrategy getInstantiatorStrategy () {
-		return strategy;
-	}
-
-	/** Returns a new instantiator for creating new instances of the specified type. By default, an instantiator is returned that
-	 * uses reflection if the class has a zero argument constructor, an exception is thrown. If a
-	 * {@link #setInstantiatorStrategy(InstantiatorStrategy) strategy} is set, it will be used instead of throwing an exception. */
-	protected ObjectInstantiator newInstantiator (Class type) {
-		return strategy.newInstantiatorOf(type);
-	}
-
-	/** Creates a new instance of a class using {@link Registration#getInstantiator()}. If the registration's instantiator is null,
-	 * a new one is set using {@link #newInstantiator(Class)}. */
-	public <T> T newInstance (Class<T> type) {
-		Registration registration = getRegistration(type);
-		ObjectInstantiator instantiator = registration.getInstantiator();
-		if (instantiator == null) {
-			instantiator = newInstantiator(type);
-			registration.setInstantiator(instantiator);
-		}
-		return (T)instantiator.newInstance();
-	}
-
-	/** Name/value pairs that are available to all serializers. */
-	public ObjectMap getContext () {
-		if (context == null) context = new ObjectMap();
-		return context;
-	}
-
-	/** Name/value pairs that are available to all serializers and are cleared after each object graph is serialized or
-	 * deserialized. */
-	public ObjectMap getGraphContext () {
-		if (graphContext == null) graphContext = new ObjectMap();
-		return graphContext;
-	}
-
-	/** Returns the number of child objects away from the object graph root. */
-	public int getDepth () {
-		return depth;
-	}
-
-	/** Returns the internal map of original to copy objects when a copy method is used. This can be used after a copy to map old
-	 * objects to the copies, however it is cleared automatically by {@link #reset()} so this is only useful when
-	 * {@link #setAutoReset(boolean)} is false. */
-	public IdentityMap getOriginalToCopyMap () {
-		return originalToCopy;
-	}
-
-	/** If true (the default), {@link #reset()} is called automatically after an entire object graph has been read or written. If
-	 * false, {@link #reset()} must be called manually, which allows unregistered class names, references, and other information to
-	 * span multiple object graphs. */
-	public void setAutoReset (boolean autoReset) {
-		this.autoReset = autoReset;
-	}
-
-	/** Sets the maxiumum depth of an object graph. This can be used to prevent malicious data from causing a stack overflow.
-	 * Default is {@link Integer#MAX_VALUE}. */
-	public void setMaxDepth (int maxDepth) {
-		if (maxDepth <= 0) throw new IllegalArgumentException("maxDepth must be > 0.");
-		this.maxDepth = maxDepth;
-	}
-
-	/** Returns true if the specified type is final. Final types can be serialized more efficiently because they are
-	 * non-polymorphic.
-	 * <p>
-	 * .This can be overridden to force non-final classes to be treated as final. Eg, if an application uses ArrayList extensively
-	 * but never uses an ArrayList subclass, treating ArrayList as final could allow FieldSerializer to save 1-2 bytes per
-	 * ArrayList field. */
-	public boolean isFinal (Class type) {
-		if (type == null) throw new IllegalArgumentException("type cannot be null.");
-		if (type.isArray()) return Modifier.isFinal(Util.getElementClass(type).getModifiers());
-		return Modifier.isFinal(type.getModifiers());
-	}
-
-	/** Returns true if the specified type is a closure. When true, Kryo uses {@link Closure} instead of the specified type to find
-	 * the class {@link Registration}.
-	 * <p>
-	 * This can be overridden to support alternative closure implementations. The default implementation returns true if the
-	 * specified type's name contains '/' (to detect a Java 8+ closure). */
-	public boolean isClosure (Class type) {
-		if (type == null) throw new IllegalArgumentException("type cannot be null.");
-		return type.getName().indexOf('/') >= 0;
-	}
-
-	/** Tracks the generic type arguments and actual classes for type variables in the object graph during seralization.
-	 * <p>
-	 * When serializing a type with a single type parameter, {@link Generics#nextGenericClass() nextGenericClass} will return the
-	 * generic class (or null) and must be followed by {@link Generics#popGenericType() popGenericType}. See
-	 * {@link CollectionSerializer} for an example.
-	 * <p>
-	 * When serializing a type with multiple type parameters, {@link Generics#nextGenericTypes() nextGenericTypes} will return an
-	 * array of {@link GenericType}, then for each of those {@link GenericType#resolve(Generics) resolve} returns the generic
-	 * class. This must be followed by {@link Generics#popGenericType() popGenericType}. See {@link MapSerializer} for an example.
-	 * <p>
-	 * {@link GenericsHierarchy} stores the type parameters for a class.
-	 * {@link Generics#pushTypeVariables(GenericsHierarchy, GenericType[]) pushTypeVariables} can be called before generic types
-	 * are {@link GenericType#resolve(Generics) resolved} so the type parameters are tracked as serialization moved through the
-	 * object graph. If >0 is returned, this must be followed by {@link Generics#popTypeVariables(int) popTypeVariables}. See
-	 * {@link FieldSerializer} for an example. */
-	public Generics getGenerics () {
-		return generics;
-	}
-
-	/** If true (the default), Kryo attempts to use generic type information to optimize the serialized size. If an object's
-	 * generic type can be inferred, serializers do not need to write the object's class.
-	 * <p>
-	 * Disabling generics optimization can increase performance at the cost of a larger serialized size.
-	 * <p>
-	 * Note that this setting affects the (de)serialization stream, i.e. the serializer and the deserializer need to use the same
-	 * setting in order to be compatible.
-	 * @param optimizedGenerics whether to optimize generics (default is true) */
-	public void setOptimizedGenerics (boolean optimizedGenerics) {
-		generics = optimizedGenerics ? new DefaultGenerics(this) : NoGenerics.INSTANCE;
-	}
-
-	static final class DefaultSerializerEntry {
-		final Class type;
-		final SerializerFactory serializerFactory;
-
-		DefaultSerializerEntry (Class type, SerializerFactory serializerFactory) {
-			this.type = type;
-			this.serializerFactory = serializerFactory;
-		}
-	}
-}
+/* Copyright (c) 2008-2020, Nathan Sweet
+ * Copyright (C) 2020, Oracle and/or its affiliates.
+ * All rights reserved.
+ * 
+ * Redistribution and use in source and binary forms, with or without modification, are permitted provided that the following
+ * conditions are met:
+ * 
+ * - Redistributions of source code must retain the above copyright notice, this list of conditions and the following disclaimer.
+ * - Redistributions in binary form must reproduce the above copyright notice, this list of conditions and the following
+ * disclaimer in the documentation and/or other materials provided with the distribution.
+ * - Neither the name of Esoteric Software nor the names of its contributors may be used to endorse or promote products derived
+ * from this software without specific prior written permission.
+ * 
+ * THIS SOFTWARE IS PROVIDED BY THE COPYRIGHT HOLDERS AND CONTRIBUTORS "AS IS" AND ANY EXPRESS OR IMPLIED WARRANTIES, INCLUDING,
+ * BUT NOT LIMITED TO, THE IMPLIED WARRANTIES OF MERCHANTABILITY AND FITNESS FOR A PARTICULAR PURPOSE ARE DISCLAIMED. IN NO EVENT
+ * SHALL THE COPYRIGHT HOLDER OR CONTRIBUTORS BE LIABLE FOR ANY DIRECT, INDIRECT, INCIDENTAL, SPECIAL, EXEMPLARY, OR CONSEQUENTIAL
+ * DAMAGES (INCLUDING, BUT NOT LIMITED TO, PROCUREMENT OF SUBSTITUTE GOODS OR SERVICES; LOSS OF USE, DATA, OR PROFITS; OR BUSINESS
+ * INTERRUPTION) HOWEVER CAUSED AND ON ANY THEORY OF LIABILITY, WHETHER IN CONTRACT, STRICT LIABILITY, OR TORT (INCLUDING
+ * NEGLIGENCE OR OTHERWISE) ARISING IN ANY WAY OUT OF THE USE OF THIS SOFTWARE, EVEN IF ADVISED OF THE POSSIBILITY OF SUCH DAMAGE. */
+
+package com.esotericsoftware.kryo;
+
+import static com.esotericsoftware.kryo.util.Util.*;
+import static com.esotericsoftware.minlog.Log.*;
+
+import com.esotericsoftware.kryo.SerializerFactory.FieldSerializerFactory;
+import com.esotericsoftware.kryo.SerializerFactory.ReflectionSerializerFactory;
+import com.esotericsoftware.kryo.SerializerFactory.SingletonSerializerFactory;
+import com.esotericsoftware.kryo.io.Input;
+import com.esotericsoftware.kryo.io.Output;
+import com.esotericsoftware.kryo.serializers.ClosureSerializer;
+import com.esotericsoftware.kryo.serializers.ClosureSerializer.Closure;
+import com.esotericsoftware.kryo.serializers.CollectionSerializer;
+import com.esotericsoftware.kryo.serializers.DefaultArraySerializers.BooleanArraySerializer;
+import com.esotericsoftware.kryo.serializers.DefaultArraySerializers.ByteArraySerializer;
+import com.esotericsoftware.kryo.serializers.DefaultArraySerializers.CharArraySerializer;
+import com.esotericsoftware.kryo.serializers.DefaultArraySerializers.DoubleArraySerializer;
+import com.esotericsoftware.kryo.serializers.DefaultArraySerializers.FloatArraySerializer;
+import com.esotericsoftware.kryo.serializers.DefaultArraySerializers.IntArraySerializer;
+import com.esotericsoftware.kryo.serializers.DefaultArraySerializers.LongArraySerializer;
+import com.esotericsoftware.kryo.serializers.DefaultArraySerializers.ObjectArraySerializer;
+import com.esotericsoftware.kryo.serializers.DefaultArraySerializers.ShortArraySerializer;
+import com.esotericsoftware.kryo.serializers.DefaultArraySerializers.StringArraySerializer;
+import com.esotericsoftware.kryo.serializers.DefaultSerializers.ArraysAsListSerializer;
+import com.esotericsoftware.kryo.serializers.DefaultSerializers.BigDecimalSerializer;
+import com.esotericsoftware.kryo.serializers.DefaultSerializers.BigIntegerSerializer;
+import com.esotericsoftware.kryo.serializers.DefaultSerializers.BitSetSerializer;
+import com.esotericsoftware.kryo.serializers.DefaultSerializers.BooleanSerializer;
+import com.esotericsoftware.kryo.serializers.DefaultSerializers.ByteSerializer;
+import com.esotericsoftware.kryo.serializers.DefaultSerializers.CalendarSerializer;
+import com.esotericsoftware.kryo.serializers.DefaultSerializers.CharSerializer;
+import com.esotericsoftware.kryo.serializers.DefaultSerializers.CharsetSerializer;
+import com.esotericsoftware.kryo.serializers.DefaultSerializers.ClassSerializer;
+import com.esotericsoftware.kryo.serializers.DefaultSerializers.CollectionsEmptyListSerializer;
+import com.esotericsoftware.kryo.serializers.DefaultSerializers.CollectionsEmptyMapSerializer;
+import com.esotericsoftware.kryo.serializers.DefaultSerializers.CollectionsEmptySetSerializer;
+import com.esotericsoftware.kryo.serializers.DefaultSerializers.CollectionsSingletonListSerializer;
+import com.esotericsoftware.kryo.serializers.DefaultSerializers.CollectionsSingletonMapSerializer;
+import com.esotericsoftware.kryo.serializers.DefaultSerializers.CollectionsSingletonSetSerializer;
+import com.esotericsoftware.kryo.serializers.DefaultSerializers.CurrencySerializer;
+import com.esotericsoftware.kryo.serializers.DefaultSerializers.DateSerializer;
+import com.esotericsoftware.kryo.serializers.DefaultSerializers.DoubleSerializer;
+import com.esotericsoftware.kryo.serializers.DefaultSerializers.EnumSerializer;
+import com.esotericsoftware.kryo.serializers.DefaultSerializers.EnumSetSerializer;
+import com.esotericsoftware.kryo.serializers.DefaultSerializers.FloatSerializer;
+import com.esotericsoftware.kryo.serializers.DefaultSerializers.IntSerializer;
+import com.esotericsoftware.kryo.serializers.DefaultSerializers.KryoSerializableSerializer;
+import com.esotericsoftware.kryo.serializers.DefaultSerializers.LocaleSerializer;
+import com.esotericsoftware.kryo.serializers.DefaultSerializers.LongSerializer;
+import com.esotericsoftware.kryo.serializers.DefaultSerializers.PriorityQueueSerializer;
+import com.esotericsoftware.kryo.serializers.DefaultSerializers.ShortSerializer;
+import com.esotericsoftware.kryo.serializers.DefaultSerializers.StringBufferSerializer;
+import com.esotericsoftware.kryo.serializers.DefaultSerializers.StringBuilderSerializer;
+import com.esotericsoftware.kryo.serializers.DefaultSerializers.StringSerializer;
+import com.esotericsoftware.kryo.serializers.DefaultSerializers.TimeZoneSerializer;
+import com.esotericsoftware.kryo.serializers.DefaultSerializers.TreeMapSerializer;
+import com.esotericsoftware.kryo.serializers.DefaultSerializers.TreeSetSerializer;
+import com.esotericsoftware.kryo.serializers.DefaultSerializers.URLSerializer;
+import com.esotericsoftware.kryo.serializers.DefaultSerializers.VoidSerializer;
+import com.esotericsoftware.kryo.serializers.FieldSerializer;
+import com.esotericsoftware.kryo.serializers.ImmutableCollectionsSerializers;
+import com.esotericsoftware.kryo.serializers.MapSerializer;
+import com.esotericsoftware.kryo.serializers.OptionalSerializers;
+import com.esotericsoftware.kryo.serializers.RecordSerializer;
+import com.esotericsoftware.kryo.serializers.TimeSerializers;
+import com.esotericsoftware.kryo.util.DefaultClassResolver;
+import com.esotericsoftware.kryo.util.DefaultGenerics;
+import com.esotericsoftware.kryo.util.DefaultInstantiatorStrategy;
+import com.esotericsoftware.kryo.util.Generics;
+import com.esotericsoftware.kryo.util.Generics.GenericType;
+import com.esotericsoftware.kryo.util.Generics.GenericsHierarchy;
+import com.esotericsoftware.kryo.util.IdentityMap;
+import com.esotericsoftware.kryo.util.IntArray;
+import com.esotericsoftware.kryo.util.MapReferenceResolver;
+import com.esotericsoftware.kryo.util.NoGenerics;
+import com.esotericsoftware.kryo.util.ObjectMap;
+import com.esotericsoftware.kryo.util.Util;
+
+import java.lang.reflect.InvocationHandler;
+import java.lang.reflect.Modifier;
+import java.lang.reflect.Proxy;
+import java.math.BigDecimal;
+import java.math.BigInteger;
+import java.net.URL;
+import java.nio.charset.Charset;
+import java.util.ArrayList;
+import java.util.Arrays;
+import java.util.BitSet;
+import java.util.Calendar;
+import java.util.Collection;
+import java.util.Collections;
+import java.util.ConcurrentModificationException;
+import java.util.Currency;
+import java.util.Date;
+import java.util.EnumSet;
+import java.util.Locale;
+import java.util.Map;
+import java.util.PriorityQueue;
+import java.util.TimeZone;
+import java.util.TreeMap;
+import java.util.TreeSet;
+
+import org.objenesis.instantiator.ObjectInstantiator;
+import org.objenesis.strategy.InstantiatorStrategy;
+import org.objenesis.strategy.SerializingInstantiatorStrategy;
+import org.objenesis.strategy.StdInstantiatorStrategy;
+
+/** Maps classes to serializers so object graphs can be serialized automatically.
+ * @author Nathan Sweet */
+public class Kryo {
+	public static final byte NULL = 0;
+	public static final byte NOT_NULL = 1;
+
+	private static final int REF = -1;
+	private static final int NO_REF = -2;
+
+	private SerializerFactory defaultSerializer = new FieldSerializerFactory();
+	private final ArrayList<DefaultSerializerEntry> defaultSerializers = new ArrayList(67);
+	private final int lowPriorityDefaultSerializerCount;
+
+	private final ClassResolver classResolver;
+	private int nextRegisterID;
+	private ClassLoader classLoader = getClass().getClassLoader();
+	private InstantiatorStrategy strategy = new DefaultInstantiatorStrategy();
+	private boolean registrationRequired = true;
+	private boolean warnUnregisteredClasses;
+
+	private int depth, maxDepth = Integer.MAX_VALUE;
+	private boolean autoReset = true;
+	private volatile Thread thread;
+	private ObjectMap context, graphContext;
+
+	private ReferenceResolver referenceResolver;
+	private final IntArray readReferenceIds = new IntArray(0);
+	private boolean references, copyReferences = true;
+	private Object readObject;
+
+	private int copyDepth;
+	private boolean copyShallow;
+	private IdentityMap originalToCopy;
+	private Object needsCopyReference;
+	private Generics generics = new DefaultGenerics(this);
+
+	/** Creates a new Kryo with a {@link DefaultClassResolver} and references disabled. */
+	public Kryo () {
+		this(new DefaultClassResolver(), null);
+	}
+
+	/** Creates a new Kryo with a {@link DefaultClassResolver}.
+	 * @param referenceResolver May be null to disable references. */
+	public Kryo (ReferenceResolver referenceResolver) {
+		this(new DefaultClassResolver(), referenceResolver);
+	}
+
+	/** @param referenceResolver May be null to disable references. */
+	public Kryo (ClassResolver classResolver, ReferenceResolver referenceResolver) {
+		if (classResolver == null) throw new IllegalArgumentException("classResolver cannot be null.");
+
+		this.classResolver = classResolver;
+		classResolver.setKryo(this);
+
+		this.referenceResolver = referenceResolver;
+		if (referenceResolver != null) {
+			referenceResolver.setKryo(this);
+			references = true;
+		}
+
+		addDefaultSerializer(byte[].class, ByteArraySerializer.class);
+		addDefaultSerializer(char[].class, CharArraySerializer.class);
+		addDefaultSerializer(short[].class, ShortArraySerializer.class);
+		addDefaultSerializer(int[].class, IntArraySerializer.class);
+		addDefaultSerializer(long[].class, LongArraySerializer.class);
+		addDefaultSerializer(float[].class, FloatArraySerializer.class);
+		addDefaultSerializer(double[].class, DoubleArraySerializer.class);
+		addDefaultSerializer(boolean[].class, BooleanArraySerializer.class);
+		addDefaultSerializer(String[].class, StringArraySerializer.class);
+		addDefaultSerializer(Object[].class, ObjectArraySerializer.class);
+		addDefaultSerializer(KryoSerializable.class, KryoSerializableSerializer.class);
+		addDefaultSerializer(BigInteger.class, BigIntegerSerializer.class);
+		addDefaultSerializer(BigDecimal.class, BigDecimalSerializer.class);
+		addDefaultSerializer(Class.class, ClassSerializer.class);
+		addDefaultSerializer(Date.class, DateSerializer.class);
+		addDefaultSerializer(Enum.class, EnumSerializer.class);
+		addDefaultSerializer(EnumSet.class, EnumSetSerializer.class);
+		addDefaultSerializer(Currency.class, CurrencySerializer.class);
+		addDefaultSerializer(StringBuffer.class, StringBufferSerializer.class);
+		addDefaultSerializer(StringBuilder.class, StringBuilderSerializer.class);
+		addDefaultSerializer(Collections.EMPTY_LIST.getClass(), CollectionsEmptyListSerializer.class);
+		addDefaultSerializer(Collections.EMPTY_MAP.getClass(), CollectionsEmptyMapSerializer.class);
+		addDefaultSerializer(Collections.EMPTY_SET.getClass(), CollectionsEmptySetSerializer.class);
+		addDefaultSerializer(Collections.singletonList(null).getClass(), CollectionsSingletonListSerializer.class);
+		addDefaultSerializer(Collections.singletonMap(null, null).getClass(), CollectionsSingletonMapSerializer.class);
+		addDefaultSerializer(Collections.singleton(null).getClass(), CollectionsSingletonSetSerializer.class);
+		addDefaultSerializer(TreeSet.class, TreeSetSerializer.class);
+		addDefaultSerializer(Collection.class, CollectionSerializer.class);
+		addDefaultSerializer(TreeMap.class, TreeMapSerializer.class);
+		addDefaultSerializer(Map.class, MapSerializer.class);
+		addDefaultSerializer(TimeZone.class, TimeZoneSerializer.class);
+		addDefaultSerializer(Calendar.class, CalendarSerializer.class);
+		addDefaultSerializer(Locale.class, LocaleSerializer.class);
+		addDefaultSerializer(Charset.class, CharsetSerializer.class);
+		addDefaultSerializer(URL.class, URLSerializer.class);
+		addDefaultSerializer(Arrays.asList().getClass(), ArraysAsListSerializer.class);
+		addDefaultSerializer(void.class, new VoidSerializer());
+		addDefaultSerializer(PriorityQueue.class, new PriorityQueueSerializer());
+		addDefaultSerializer(BitSet.class, new BitSetSerializer());
+		OptionalSerializers.addDefaultSerializers(this);
+		TimeSerializers.addDefaultSerializers(this);
+		ImmutableCollectionsSerializers.addDefaultSerializers(this);
+		// Add RecordSerializer if JDK 14+ available
+		if (isClassAvailable("java.lang.Record")) {
+			try {
+				addDefaultSerializer(Class.forName("java.lang.Record"), RecordSerializer.class);
+			} catch (ClassNotFoundException ignored) {} // handled in if-clause
+		}
+		lowPriorityDefaultSerializerCount = defaultSerializers.size();
+
+		// Primitives and string. Primitive wrappers automatically use the same registration as primitives.
+		register(int.class, new IntSerializer());
+		register(String.class, new StringSerializer());
+		register(float.class, new FloatSerializer());
+		register(boolean.class, new BooleanSerializer());
+		register(byte.class, new ByteSerializer());
+		register(char.class, new CharSerializer());
+		register(short.class, new ShortSerializer());
+		register(long.class, new LongSerializer());
+		register(double.class, new DoubleSerializer());
+
+	}
+
+	// --- Default serializers ---
+
+	/** Sets the serializer factory to use when no {@link #addDefaultSerializer(Class, Class) default serializers} match an
+	 * object's type. Default is {@link FieldSerializerFactory}.
+	 * @see #newDefaultSerializer(Class) */
+	public void setDefaultSerializer (SerializerFactory serializer) {
+		if (serializer == null) throw new IllegalArgumentException("serializer cannot be null.");
+		defaultSerializer = serializer;
+	}
+
+	/** Sets the serializer to use when no {@link #addDefaultSerializer(Class, Class) default serializers} match an object's type.
+	 * Default is {@link FieldSerializer}.
+	 * @see #newDefaultSerializer(Class) */
+	public void setDefaultSerializer (Class<? extends Serializer> serializer) {
+		if (serializer == null) throw new IllegalArgumentException("serializer cannot be null.");
+		defaultSerializer = new ReflectionSerializerFactory(serializer);
+	}
+
+	/** Instances of the specified class will use the specified serializer when {@link #register(Class)} or
+	 * {@link #register(Class, int)} are called.
+	 * @see #setDefaultSerializer(Class) */
+	public void addDefaultSerializer (Class type, Serializer serializer) {
+		if (type == null) throw new IllegalArgumentException("type cannot be null.");
+		if (serializer == null) throw new IllegalArgumentException("serializer cannot be null.");
+		insertDefaultSerializer(type, new SingletonSerializerFactory(serializer));
+	}
+
+	/** Instances of the specified class will use the specified factory to create a serializer when {@link #register(Class)} or
+	 * {@link #register(Class, int)} are called.
+	 * @see #setDefaultSerializer(Class) */
+	public void addDefaultSerializer (Class type, SerializerFactory serializerFactory) {
+		if (type == null) throw new IllegalArgumentException("type cannot be null.");
+		if (serializerFactory == null) throw new IllegalArgumentException("serializerFactory cannot be null.");
+		insertDefaultSerializer(type, serializerFactory);
+	}
+
+	/** Instances of the specified class will use the specified serializer when {@link #register(Class)} or
+	 * {@link #register(Class, int)} are called. Serializer instances are created as needed via
+	 * {@link ReflectionSerializerFactory#newSerializer(Kryo, Class, Class)}. By default, the following classes have a default
+	 * serializer set:
+	 * <p>
+	 * <table>
+	 * <tr>
+	 * <td>boolean</td>
+	 * <td>Boolean</td>
+	 * <td>byte</td>
+	 * <td>Byte</td>
+	 * <td>char</td>
+	 * <tr>
+	 * </tr>
+	 * <td>Character</td>
+	 * <td>short</td>
+	 * <td>Short</td>
+	 * <td>int</td>
+	 * <td>Integer</td>
+	 * <tr>
+	 * </tr>
+	 * <td>long</td>
+	 * <td>Long</td>
+	 * <td>float</td>
+	 * <td>Float</td>
+	 * <td>double</td>
+	 * <tr>
+	 * </tr>
+	 * <td>Double</td>
+	 * <td>String</td>
+	 * <td>byte[]</td>
+	 * <td>char[]</td>
+	 * <td>short[]</td>
+	 * <tr>
+	 * </tr>
+	 * <td>int[]</td>
+	 * <td>long[]</td>
+	 * <td>float[]</td>
+	 * <td>double[]</td>
+	 * <td>String[]</td>
+	 * <tr>
+	 * </tr>
+	 * <td>Object[]</td>
+	 * <td>Map</td>
+	 * <td>BigInteger</td>
+	 * <td>BigDecimal</td>
+	 * <td>KryoSerializable</td>
+	 * </tr>
+	 * <tr>
+	 * <td>Collection</td>
+	 * <td>Date</td>
+	 * <td>Collections.emptyList</td>
+	 * <td>Collections.singleton</td>
+	 * <td>Currency</td>
+	 * </tr>
+	 * <tr>
+	 * <td>StringBuilder</td>
+	 * <td>Enum</td>
+	 * <td>Collections.emptyMap</td>
+	 * <td>Collections.emptySet</td>
+	 * <td>Calendar</td>
+	 * </tr>
+	 * <tr>
+	 * <td>StringBuffer</td>
+	 * <td>Class</td>
+	 * <td>Collections.singletonList</td>
+	 * <td>Collections.singletonMap</td>
+	 * <td>TimeZone</td>
+	 * </tr>
+	 * <tr>
+	 * <td>TreeMap</td>
+	 * <td>EnumSet</td>
+	 * </tr>
+	 * </table>
+	 * <p>
+	 * Note that the order default serializers are added is important for a class that may match multiple types. The above default
+	 * serializers always have a lower priority than subsequent default serializers that are added. */
+	public void addDefaultSerializer (Class type, Class<? extends Serializer> serializerClass) {
+		if (type == null) throw new IllegalArgumentException("type cannot be null.");
+		if (serializerClass == null) throw new IllegalArgumentException("serializerClass cannot be null.");
+		insertDefaultSerializer(type, new ReflectionSerializerFactory(serializerClass));
+	}
+
+	private int insertDefaultSerializer (Class type, SerializerFactory factory) {
+		int lowest = 0;
+		for (int i = 0, n = defaultSerializers.size() - lowPriorityDefaultSerializerCount; i < n; i++)
+			if (type.isAssignableFrom(defaultSerializers.get(i).type)) lowest = i + 1;
+		defaultSerializers.add(lowest, new DefaultSerializerEntry(type, factory));
+		return lowest;
+	}
+
+	/** Returns the best matching serializer for a class. This method can be overridden to implement custom logic to choose a
+	 * serializer. */
+	public Serializer getDefaultSerializer (Class type) {
+		if (type == null) throw new IllegalArgumentException("type cannot be null.");
+
+		Serializer serializerForAnnotation = getDefaultSerializerForAnnotatedType(type);
+		if (serializerForAnnotation != null) return serializerForAnnotation;
+
+		for (int i = 0, n = defaultSerializers.size(); i < n; i++) {
+			DefaultSerializerEntry entry = defaultSerializers.get(i);
+			if (entry.type.isAssignableFrom(type) && entry.serializerFactory.isSupported(type))
+				return entry.serializerFactory.newSerializer(this, type);
+		}
+
+		return newDefaultSerializer(type);
+	}
+
+	protected Serializer getDefaultSerializerForAnnotatedType (Class type) {
+		if (type.isAnnotationPresent(DefaultSerializer.class)) {
+			DefaultSerializer annotation = (DefaultSerializer)type.getAnnotation(DefaultSerializer.class);
+			return newFactory(annotation.serializerFactory(), annotation.value()).newSerializer(this, type);
+		}
+		return null;
+	}
+
+	/** Called by {@link #getDefaultSerializer(Class)} when no default serializers matched the type. Subclasses can override this
+	 * method to customize behavior. The default implementation calls {@link SerializerFactory#newSerializer(Kryo, Class)} using
+	 * the {@link #setDefaultSerializer(Class) default serializer}. */
+	protected Serializer newDefaultSerializer (Class type) {
+		return defaultSerializer.newSerializer(this, type);
+	}
+
+	// --- Registration ---
+
+	/** Registers the class using the lowest, next available integer ID and the {@link Kryo#getDefaultSerializer(Class) default
+	 * serializer}. If the class is already registered, no change will be made and the existing registration will be returned.
+	 * Registering a primitive also affects the corresponding primitive wrapper.
+	 * <p>
+	 * Because the ID assigned is affected by the IDs registered before it, the order classes are registered is important when
+	 * using this method. The order must be the same at deserialization as it was for serialization. */
+	public Registration register (Class type) {
+		Registration registration = classResolver.getRegistration(type);
+		if (registration != null) return registration;
+		return register(type, getDefaultSerializer(type));
+	}
+
+	/** Registers the class using the specified ID and the {@link Kryo#getDefaultSerializer(Class) default serializer}. If the
+	 * class is already registered this has no effect and the existing registration is returned. Registering a primitive also
+	 * affects the corresponding primitive wrapper.
+	 * <p>
+	 * IDs must be the same at deserialization as they were for serialization.
+	 * @param id Must be >= 0. Smaller IDs are serialized more efficiently. IDs 0-8 are used by default for primitive types and
+	 *           String, but these IDs can be repurposed. */
+	public Registration register (Class type, int id) {
+		Registration registration = classResolver.getRegistration(type);
+		if (registration != null) return registration;
+		return register(type, getDefaultSerializer(type), id);
+	}
+
+	/** Registers the class using the lowest, next available integer ID and the specified serializer. If the class is already
+	 * registered, the existing entry is updated with the new serializer. Registering a primitive also affects the corresponding
+	 * primitive wrapper.
+	 * <p>
+	 * Because the ID assigned is affected by the IDs registered before it, the order classes are registered is important when
+	 * using this method. The order must be the same at deserialization as it was for serialization. */
+	public Registration register (Class type, Serializer serializer) {
+		Registration registration = classResolver.getRegistration(type);
+		if (registration != null) {
+			registration.setSerializer(serializer);
+			return registration;
+		}
+		return classResolver.register(new Registration(type, serializer, getNextRegistrationId()));
+	}
+
+	/** Registers the class using the specified ID and serializer. Providing an ID that is already in use by the same type will
+	 * cause the old entry to be overwritten. Registering a primitive also affects the corresponding primitive wrapper.
+	 * <p>
+	 * IDs must be the same at deserialization as they were for serialization.
+	 * @param id Must be >= 0. Smaller IDs are serialized more efficiently. IDs 0-9 are used by default for primitive types and
+	 *           their wrappers, String, and void, but these IDs can be repurposed. */
+	public Registration register (Class type, Serializer serializer, int id) {
+		if (id < 0) throw new IllegalArgumentException("id must be >= 0: " + id);
+		return register(new Registration(type, serializer, id));
+	}
+
+	/** Stores the specified registration. If the ID is already in use by the same type, the old entry is overwritten. Registering
+	 * a primitive also affects the corresponding primitive wrapper.
+	 * <p>
+	 * IDs must be the same at deserialization as they were for serialization.
+	 * <p>
+	 * Registration can be suclassed to efficiently store per type information, accessible in serializers via
+	 * {@link Kryo#getRegistration(Class)}. */
+	public Registration register (Registration registration) {
+		int id = registration.getId();
+		if (id < 0) throw new IllegalArgumentException("id must be > 0: " + id);
+
+		Registration existing = classResolver.unregister(id);
+		if (DEBUG && existing != null && existing.getType() != registration.getType())
+			debug("kryo", "Registration overwritten: " + existing + " -> " + registration);
+
+		return classResolver.register(registration);
+	}
+
+	/** Returns the lowest, next available integer ID. */
+	public int getNextRegistrationId () {
+		while (nextRegisterID != -2) {
+			if (classResolver.getRegistration(nextRegisterID) == null) return nextRegisterID;
+			nextRegisterID++;
+		}
+		throw new KryoException("No registration IDs are available.");
+	}
+
+	/** If the class is not registered and {@link Kryo#setRegistrationRequired(boolean)} is false, it is automatically registered
+	 * using the {@link Kryo#addDefaultSerializer(Class, Class) default serializer}.
+	 * @throws IllegalArgumentException if the class is not registered and {@link Kryo#setRegistrationRequired(boolean)} is true.
+	 * @see ClassResolver#getRegistration(Class) */
+	public Registration getRegistration (Class type) {
+		if (type == null) throw new IllegalArgumentException("type cannot be null.");
+
+		Registration registration = classResolver.getRegistration(type);
+		if (registration == null) {
+			if (Proxy.isProxyClass(type)) {
+				// If a Proxy class, treat it like an InvocationHandler because the concrete class for a proxy is generated.
+				registration = getRegistration(InvocationHandler.class);
+			} else if (!type.isEnum() && Enum.class.isAssignableFrom(type) && type != Enum.class) {
+				// This handles an enum value that is an inner class, eg: enum A {b{}}
+				while (true) {
+					type = type.getSuperclass();
+					if (type == null) break;
+					if (type.isEnum()) {
+						registration = classResolver.getRegistration(type);
+						break;
+					}
+				}
+			} else if (EnumSet.class.isAssignableFrom(type))
+				registration = classResolver.getRegistration(EnumSet.class);
+			else if (isClosure(type)) //
+				registration = classResolver.getRegistration(ClosureSerializer.Closure.class);
+			if (registration == null) {
+				if (registrationRequired) throw new IllegalArgumentException(unregisteredClassMessage(type));
+				if (WARN && warnUnregisteredClasses) warn(unregisteredClassMessage(type));
+				registration = classResolver.registerImplicit(type);
+			}
+		}
+		return registration;
+	}
+
+	protected String unregisteredClassMessage (Class type) {
+		return "Class is not registered: " + className(type) + "\nNote: To register this class use: kryo.register("
+			+ className(type) + ".class);";
+	}
+
+	/** @see ClassResolver#getRegistration(int) */
+	public Registration getRegistration (int classID) {
+		return classResolver.getRegistration(classID);
+	}
+
+	/** Returns the serializer for the registration for the specified class.
+	 * @see #getRegistration(Class)
+	 * @see Registration#getSerializer() */
+	public Serializer getSerializer (Class type) {
+		return getRegistration(type).getSerializer();
+	}
+
+	// --- Serialization ---
+
+	/** Writes a class and returns its registration.
+	 * @param type May be null.
+	 * @return Will be null if type is null.
+	 * @see ClassResolver#writeClass(Output, Class) */
+	public Registration writeClass (Output output, Class type) {
+		if (output == null) throw new IllegalArgumentException("output cannot be null.");
+		try {
+			return classResolver.writeClass(output, type);
+		} finally {
+			if (depth == 0 && autoReset) reset();
+		}
+	}
+
+	/** Writes an object using the registered serializer. */
+	public void writeObject (Output output, Object object) {
+		if (output == null) throw new IllegalArgumentException("output cannot be null.");
+		if (object == null) throw new IllegalArgumentException("object cannot be null.");
+		beginObject();
+		try {
+			if (references && writeReferenceOrNull(output, object, false)) return;
+			if (TRACE || (DEBUG && depth == 1)) log("Write", object, output.position());
+			getRegistration(object.getClass()).getSerializer().write(this, output, object);
+		} finally {
+			if (--depth == 0 && autoReset) reset();
+		}
+	}
+
+	/** Writes an object using the specified serializer. The registered serializer is ignored. */
+	public void writeObject (Output output, Object object, Serializer serializer) {
+		if (output == null) throw new IllegalArgumentException("output cannot be null.");
+		if (object == null) throw new IllegalArgumentException("object cannot be null.");
+		if (serializer == null) throw new IllegalArgumentException("serializer cannot be null.");
+		beginObject();
+		try {
+			if (references && writeReferenceOrNull(output, object, false)) return;
+			if (TRACE || (DEBUG && depth == 1)) log("Write", object, output.position());
+			serializer.write(this, output, object);
+		} finally {
+			if (--depth == 0 && autoReset) reset();
+		}
+	}
+
+	/** Writes an object or null using the registered serializer for the specified type.
+	 * @param object May be null. */
+	public void writeObjectOrNull (Output output, Object object, Class type) {
+		if (output == null) throw new IllegalArgumentException("output cannot be null.");
+		beginObject();
+		try {
+			Serializer serializer = getRegistration(type).getSerializer();
+			if (references) {
+				if (writeReferenceOrNull(output, object, true)) return;
+			} else if (!serializer.getAcceptsNull()) {
+				if (object == null) {
+					if (TRACE || (DEBUG && depth == 1)) log("Write", object, output.position());
+					output.writeByte(NULL);
+					return;
+				}
+				if (TRACE) trace("kryo", "Write: <not null>" + pos(output.position()));
+				output.writeByte(NOT_NULL);
+			}
+			if (TRACE || (DEBUG && depth == 1)) log("Write", object, output.position());
+			serializer.write(this, output, object);
+		} finally {
+			if (--depth == 0 && autoReset) reset();
+		}
+	}
+
+	/** Writes an object or null using the specified serializer. The registered serializer is ignored.
+	 * @param object May be null. */
+	public void writeObjectOrNull (Output output, Object object, Serializer serializer) {
+		if (output == null) throw new IllegalArgumentException("output cannot be null.");
+		if (serializer == null) throw new IllegalArgumentException("serializer cannot be null.");
+		beginObject();
+		try {
+			if (references) {
+				if (writeReferenceOrNull(output, object, true)) return;
+			} else if (!serializer.getAcceptsNull()) {
+				if (object == null) {
+					if (TRACE || (DEBUG && depth == 1)) log("Write", null, output.position());
+					output.writeByte(NULL);
+					return;
+				}
+				if (TRACE) trace("kryo", "Write: <not null>" + pos(output.position()));
+				output.writeByte(NOT_NULL);
+			}
+			if (TRACE || (DEBUG && depth == 1)) log("Write", object, output.position());
+			serializer.write(this, output, object);
+		} finally {
+			if (--depth == 0 && autoReset) reset();
+		}
+	}
+
+	/** Writes the class and object or null using the registered serializer.
+	 * @param object May be null. */
+	public void writeClassAndObject (Output output, Object object) {
+		if (output == null) throw new IllegalArgumentException("output cannot be null.");
+		beginObject();
+		try {
+			if (object == null) {
+				writeClass(output, null);
+				return;
+			}
+			Registration registration = writeClass(output, object.getClass());
+			if (references && writeReferenceOrNull(output, object, false)) return;
+			if (TRACE || (DEBUG && depth == 1)) log("Write", object, output.position());
+			registration.getSerializer().write(this, output, object);
+		} finally {
+			if (--depth == 0 && autoReset) reset();
+		}
+	}
+
+	/** @param object May be null if mayBeNull is true.
+	 * @return true if no bytes need to be written for the object. */
+	boolean writeReferenceOrNull (Output output, Object object, boolean mayBeNull) {
+		if (object == null) {
+			if (TRACE || (DEBUG && depth == 1)) log("Write", null, output.position());
+			output.writeByte(NULL);
+			return true;
+		}
+
+		if (!referenceResolver.useReferences(object.getClass())) {
+			if (mayBeNull) {
+				if (TRACE) trace("kryo", "Write: <not null>" + pos(output.position()));
+				output.writeByte(NOT_NULL);
+			}
+			return false;
+		}
+
+		// Determine if this object has already been seen in this object graph.
+		int id = referenceResolver.getWrittenId(object);
+
+		// If not the first time encountered, only write reference ID.
+		if (id != -1) {
+			if (DEBUG) debug("kryo", "Write reference " + id + ": " + string(object) + pos(output.position()));
+			output.writeVarInt(id + 2, true); // + 2 because 0 and 1 are used for NULL and NOT_NULL.
+			return true;
+		}
+
+		// Otherwise write NOT_NULL and then the object bytes.
+		id = referenceResolver.addWrittenObject(object);
+		if (TRACE) trace("kryo", "Write: <not null>" + pos(output.position()));
+		output.writeByte(NOT_NULL);
+		if (TRACE) trace("kryo", "Write initial reference " + id + ": " + string(object) + pos(output.position()));
+		return false;
+	}
+
+	/** Reads a class and returns its registration.
+	 * @return May be null.
+	 * @see ClassResolver#readClass(Input) */
+	public Registration readClass (Input input) {
+		if (input == null) throw new IllegalArgumentException("input cannot be null.");
+		try {
+			return classResolver.readClass(input);
+		} finally {
+			if (depth == 0 && autoReset) reset();
+		}
+	}
+
+	/** Reads an object using the registered serializer. */
+	public <T> T readObject (Input input, Class<T> type) {
+		if (input == null) throw new IllegalArgumentException("input cannot be null.");
+		if (type == null) throw new IllegalArgumentException("type cannot be null.");
+		beginObject();
+		try {
+			T object;
+			if (references) {
+				int stackSize = readReferenceOrNull(input, type, false);
+				if (stackSize == REF) return (T)readObject;
+				object = (T)getRegistration(type).getSerializer().read(this, input, type);
+				if (stackSize == readReferenceIds.size) reference(object);
+			} else
+				object = (T)getRegistration(type).getSerializer().read(this, input, type);
+			if (TRACE || (DEBUG && depth == 1)) log("Read", object, input.position());
+			return object;
+		} finally {
+			if (--depth == 0 && autoReset) reset();
+		}
+	}
+
+	/** Reads an object using the specified serializer. The registered serializer is ignored. */
+	public <T> T readObject (Input input, Class<T> type, Serializer serializer) {
+		if (input == null) throw new IllegalArgumentException("input cannot be null.");
+		if (type == null) throw new IllegalArgumentException("type cannot be null.");
+		if (serializer == null) throw new IllegalArgumentException("serializer cannot be null.");
+		beginObject();
+		try {
+			T object;
+			if (references) {
+				int stackSize = readReferenceOrNull(input, type, false);
+				if (stackSize == REF) return (T)readObject;
+				object = (T)serializer.read(this, input, type);
+				if (stackSize == readReferenceIds.size) reference(object);
+			} else
+				object = (T)serializer.read(this, input, type);
+			if (TRACE || (DEBUG && depth == 1)) log("Read", object, input.position());
+			return object;
+		} finally {
+			if (--depth == 0 && autoReset) reset();
+		}
+	}
+
+	/** Reads an object or null using the registered serializer.
+	 * @return May be null. */
+	public <T> T readObjectOrNull (Input input, Class<T> type) {
+		if (input == null) throw new IllegalArgumentException("input cannot be null.");
+		if (type == null) throw new IllegalArgumentException("type cannot be null.");
+		beginObject();
+		try {
+			T object;
+			if (references) {
+				int stackSize = readReferenceOrNull(input, type, true);
+				if (stackSize == REF) return (T)readObject;
+				object = (T)getRegistration(type).getSerializer().read(this, input, type);
+				if (stackSize == readReferenceIds.size) reference(object);
+			} else {
+				Serializer serializer = getRegistration(type).getSerializer();
+				if (!serializer.getAcceptsNull() && input.readByte() == NULL) {
+					if (TRACE || (DEBUG && depth == 1)) log("Read", null, input.position());
+					return null;
+				}
+				object = (T)serializer.read(this, input, type);
+			}
+			if (TRACE || (DEBUG && depth == 1)) log("Read", object, input.position());
+			return object;
+		} finally {
+			if (--depth == 0 && autoReset) reset();
+		}
+	}
+
+	/** Reads an object or null using the specified serializer. The registered serializer is ignored.
+	 * @return May be null. */
+	public <T> T readObjectOrNull (Input input, Class<T> type, Serializer serializer) {
+		if (input == null) throw new IllegalArgumentException("input cannot be null.");
+		if (type == null) throw new IllegalArgumentException("type cannot be null.");
+		if (serializer == null) throw new IllegalArgumentException("serializer cannot be null.");
+		beginObject();
+		try {
+			T object;
+			if (references) {
+				int stackSize = readReferenceOrNull(input, type, true);
+				if (stackSize == REF) return (T)readObject;
+				object = (T)serializer.read(this, input, type);
+				if (stackSize == readReferenceIds.size) reference(object);
+			} else {
+				if (!serializer.getAcceptsNull() && input.readByte() == NULL) {
+					if (TRACE || (DEBUG && depth == 1)) log("Read", null, input.position());
+					return null;
+				}
+				object = (T)serializer.read(this, input, type);
+			}
+			if (TRACE || (DEBUG && depth == 1)) log("Read", object, input.position());
+			return object;
+		} finally {
+			if (--depth == 0 && autoReset) reset();
+		}
+	}
+
+	/** Reads the class and object or null using the registered serializer.
+	 * @return May be null. */
+	public Object readClassAndObject (Input input) {
+		if (input == null) throw new IllegalArgumentException("input cannot be null.");
+		beginObject();
+		try {
+			Registration registration = readClass(input);
+			if (registration == null) return null;
+			Class type = registration.getType();
+
+			Object object;
+			if (references) {
+				int stackSize = readReferenceOrNull(input, type, false);
+				if (stackSize == REF) return readObject;
+				object = registration.getSerializer().read(this, input, type);
+				if (stackSize == readReferenceIds.size) reference(object);
+			} else
+				object = registration.getSerializer().read(this, input, type);
+			if (TRACE || (DEBUG && depth == 1)) log("Read", object, input.position());
+			return object;
+		} finally {
+			if (--depth == 0 && autoReset) reset();
+		}
+	}
+
+	/** Returns {@link #REF} if a reference to a previously read object was read, which is stored in {@link #readObject}. Returns a
+	 * stack size (> 0) if a reference ID has been put on the stack. */
+	int readReferenceOrNull (Input input, Class type, boolean mayBeNull) {
+		if (type.isPrimitive()) type = getWrapperClass(type);
+		boolean referencesSupported = referenceResolver.useReferences(type);
+		int id;
+		if (mayBeNull) {
+			id = input.readVarInt(true);
+			if (id == NULL) {
+				if (TRACE || (DEBUG && depth == 1)) log("Read", null, input.position());
+				readObject = null;
+				return REF;
+			}
+			if (!referencesSupported) {
+				readReferenceIds.add(NO_REF);
+				return readReferenceIds.size;
+			}
+		} else {
+			if (!referencesSupported) {
+				readReferenceIds.add(NO_REF);
+				return readReferenceIds.size;
+			}
+			id = input.readVarInt(true);
+		}
+		if (id == NOT_NULL) {
+			if (TRACE) trace("kryo", "Read: <not null>" + pos(input.position()));
+			// First time object has been encountered.
+			id = referenceResolver.nextReadId(type);
+			if (TRACE) trace("kryo", "Read initial reference " + id + ": " + className(type) + pos(input.position()));
+			readReferenceIds.add(id);
+			return readReferenceIds.size;
+		}
+		// The id is an object reference.
+		id -= 2; // - 2 because 0 and 1 are used for NULL and NOT_NULL.
+		readObject = referenceResolver.getReadObject(type, id);
+		if (DEBUG) debug("kryo", "Read reference " + id + ": " + string(readObject) + pos(input.position()));
+		return REF;
+	}
+
+	/** Called by {@link Serializer#read(Kryo, Input, Class)} and {@link Serializer#copy(Kryo, Object)} before Kryo can be used to
+	 * deserialize or copy child objects. Calling this method is unnecessary if Kryo is not used to deserialize or copy child
+	 * objects.
+	 * @param object May be null, unless calling this method from {@link Serializer#copy(Kryo, Object)}. */
+	public void reference (Object object) {
+		if (copyDepth > 0) {
+			if (needsCopyReference != null) {
+				if (object == null) throw new IllegalArgumentException("object cannot be null.");
+				originalToCopy.put(needsCopyReference, object);
+				needsCopyReference = null;
+			}
+		} else if (references && object != null) {
+			int id = readReferenceIds.pop();
+			if (id != NO_REF) referenceResolver.setReadObject(id, object);
+		}
+	}
+
+	/** Resets object graph state: unregistered class names, references to previously serialized or deserialized objects, the
+	 * {@link #getOriginalToCopyMap() original to copy map}, and the {@link #getGraphContext() graph context}. If
+	 * {@link #setAutoReset(boolean) auto reset} is true, this method is called automatically when an object graph has been
+	 * completely serialized or deserialized. If overridden, the super method must be called. */
+	public void reset () {
+		depth = 0;
+		if (graphContext != null) graphContext.clear(2048);
+		classResolver.reset();
+		if (references) {
+			referenceResolver.reset();
+			readObject = null;
+		}
+
+		copyDepth = 0;
+		if (originalToCopy != null) originalToCopy.clear(2048);
+
+		if (TRACE) trace("kryo", "Object graph complete.");
+	}
+
+	/** Returns a deep copy of the object. Serializers for the classes involved must support {@link Serializer#copy(Kryo, Object)}.
+	 * @param object May be null. */
+	public <T> T copy (T object) {
+		if (object == null) return null;
+		if (copyShallow) return object;
+		copyDepth++;
+		try {
+			if (originalToCopy == null) originalToCopy = new IdentityMap();
+			Object existingCopy = originalToCopy.get(object);
+			if (existingCopy != null) return (T)existingCopy;
+
+			if (copyReferences) needsCopyReference = object;
+			Object copy;
+			if (object instanceof KryoCopyable)
+				copy = ((KryoCopyable)object).copy(this);
+			else
+				copy = getSerializer(object.getClass()).copy(this, object);
+			if (needsCopyReference != null) reference(copy);
+			if (TRACE || (DEBUG && copyDepth == 1)) log("Copy", copy, -1);
+			return (T)copy;
+		} finally {
+			if (--copyDepth == 0) reset();
+		}
+	}
+
+	/** Returns a deep copy of the object using the specified serializer. Serializers for the classes involved must support
+	 * {@link Serializer#copy(Kryo, Object)}.
+	 * @param object May be null. */
+	public <T> T copy (T object, Serializer serializer) {
+		if (object == null) return null;
+		if (copyShallow) return object;
+		copyDepth++;
+		try {
+			if (originalToCopy == null) originalToCopy = new IdentityMap();
+			Object existingCopy = originalToCopy.get(object);
+			if (existingCopy != null) return (T)existingCopy;
+
+			if (copyReferences) needsCopyReference = object;
+			Object copy;
+			if (object instanceof KryoCopyable)
+				copy = ((KryoCopyable)object).copy(this);
+			else
+				copy = serializer.copy(this, object);
+			if (needsCopyReference != null) reference(copy);
+			if (TRACE || (DEBUG && copyDepth == 1)) log("Copy", copy, -1);
+			return (T)copy;
+		} finally {
+			if (--copyDepth == 0) reset();
+		}
+	}
+
+	/** Returns a shallow copy of the object. Serializers for the classes involved must support
+	 * {@link Serializer#copy(Kryo, Object)}.
+	 * @param object May be null. */
+	public <T> T copyShallow (T object) {
+		if (object == null) return null;
+		copyDepth++;
+		copyShallow = true;
+		try {
+			if (originalToCopy == null) originalToCopy = new IdentityMap();
+			Object existingCopy = originalToCopy.get(object);
+			if (existingCopy != null) return (T)existingCopy;
+
+			if (copyReferences) needsCopyReference = object;
+			Object copy;
+			if (object instanceof KryoCopyable)
+				copy = ((KryoCopyable)object).copy(this);
+			else
+				copy = getSerializer(object.getClass()).copy(this, object);
+			if (needsCopyReference != null) reference(copy);
+			if (TRACE || (DEBUG && copyDepth == 1)) log("Shallow copy", copy, -1);
+			return (T)copy;
+		} finally {
+			copyShallow = false;
+			if (--copyDepth == 0) reset();
+		}
+	}
+
+	/** Returns a shallow copy of the object using the specified serializer. Serializers for the classes involved must support
+	 * {@link Serializer#copy(Kryo, Object)}.
+	 * @param object May be null. */
+	public <T> T copyShallow (T object, Serializer serializer) {
+		if (object == null) return null;
+		copyDepth++;
+		copyShallow = true;
+		try {
+			if (originalToCopy == null) originalToCopy = new IdentityMap();
+			Object existingCopy = originalToCopy.get(object);
+			if (existingCopy != null) return (T)existingCopy;
+
+			if (copyReferences) needsCopyReference = object;
+			Object copy;
+			if (object instanceof KryoCopyable)
+				copy = ((KryoCopyable)object).copy(this);
+			else
+				copy = serializer.copy(this, object);
+			if (needsCopyReference != null) reference(copy);
+			if (TRACE || (DEBUG && copyDepth == 1)) log("Shallow copy", copy, -1);
+			return (T)copy;
+		} finally {
+			copyShallow = false;
+			if (--copyDepth == 0) reset();
+		}
+	}
+
+	// --- Utility ---
+
+	private void beginObject () {
+		if (DEBUG) {
+			if (depth == 0)
+				thread = Thread.currentThread();
+			else if (thread != Thread.currentThread())
+				throw new ConcurrentModificationException("Kryo must not be accessed concurrently by multiple threads.");
+		}
+		if (depth == maxDepth) throw new KryoException("Max depth exceeded: " + depth);
+		depth++;
+	}
+
+	public ClassResolver getClassResolver () {
+		return classResolver;
+	}
+
+	/** @return May be null. */
+	public ReferenceResolver getReferenceResolver () {
+		return referenceResolver;
+	}
+
+	/** Sets the classloader to resolve unregistered class names to classes. The default is the loader that loaded the Kryo
+	 * class. */
+	public void setClassLoader (ClassLoader classLoader) {
+		if (classLoader == null) throw new IllegalArgumentException("classLoader cannot be null.");
+		this.classLoader = classLoader;
+	}
+
+	public ClassLoader getClassLoader () {
+		return classLoader;
+	}
+
+	/** If true, an exception is thrown when an unregistered class is encountered. Default is true.
+	 * <p>
+	 * If false, when an unregistered class is encountered, its fully qualified class name will be serialized and the
+	 * {@link #addDefaultSerializer(Class, Class) default serializer} for the class used to serialize the object. Subsequent
+	 * appearances of the class within the same object graph are serialized as an int id.
+	 * <p>
+	 * Registered classes are serialized as an int id, avoiding the overhead of serializing the class name, but have the drawback
+	 * of needing to know the classes to be serialized up front.
+	 * <p>
+	 * Requiring class registeration controls which classes Kryo will instantiate. When false, during deserialization Kryo will
+	 * invoke the constructor for whatever class name is found in the data. It can be a security problem to allow arbitrary classes
+	 * to be instantiated (and later finalized). */
+	public void setRegistrationRequired (boolean registrationRequired) {
+		this.registrationRequired = registrationRequired;
+		if (TRACE) trace("kryo", "Registration required: " + registrationRequired);
+	}
+
+	public boolean isRegistrationRequired () {
+		return registrationRequired;
+	}
+
+	/** If true, kryo writes a warn log entry when an unregistered class is encountered. Default is false. */
+	public void setWarnUnregisteredClasses (boolean warnUnregisteredClasses) {
+		this.warnUnregisteredClasses = warnUnregisteredClasses;
+		if (TRACE) trace("kryo", "Warn unregistered classes: " + warnUnregisteredClasses);
+	}
+
+	public boolean getWarnUnregisteredClasses () {
+		return warnUnregisteredClasses;
+	}
+
+	/** If true, each appearance of an object in the graph after the first is stored as an integer ordinal. This enables references
+	 * to the same object and cyclic graphs to be serialized, but typically adds overhead of one byte per object. When set to true
+	 * and no {@link #setReferenceResolver(ReferenceResolver) reference resolver} has been set, {@link MapReferenceResolver} is
+	 * used. Default is false.
+	 * @return The previous value. */
+	public boolean setReferences (boolean references) {
+		boolean old = this.references;
+		if (references == old) return references;
+		if (old) {
+			referenceResolver.reset();
+			readObject = null;
+		}
+		this.references = references;
+		if (references && referenceResolver == null) referenceResolver = new MapReferenceResolver();
+		if (TRACE) trace("kryo", "References: " + references);
+		return !references;
+	}
+
+	/** If true, when {@link #copy(Object)} and other copy methods encounter an object for the first time the object is copied and
+	 * on subsequent encounters the copied object is used. If false, the overhead of tracking which objects have already been
+	 * copied is avoided because each object is copied every time it is encountered, however a stack overflow will occur if an
+	 * object graph is copied that contains a circular reference. Default is true. */
+	public void setCopyReferences (boolean copyReferences) {
+		this.copyReferences = copyReferences;
+	}
+
+	/** Sets the reference resolver and enables references. */
+	public void setReferenceResolver (ReferenceResolver referenceResolver) {
+		if (referenceResolver == null) throw new IllegalArgumentException("referenceResolver cannot be null.");
+		this.references = true;
+		this.referenceResolver = referenceResolver;
+		if (TRACE) trace("kryo", "Reference resolver: " + referenceResolver.getClass().getName());
+	}
+
+	public boolean getReferences () {
+		return references;
+	}
+
+	/** Sets the strategy used by {@link #newInstantiator(Class)} for creating objects. See {@link StdInstantiatorStrategy} to
+	 * create objects via without calling any constructor. See {@link SerializingInstantiatorStrategy} to mimic Java's built-in
+	 * serialization.
+	 * @param strategy May be null. */
+	public void setInstantiatorStrategy (InstantiatorStrategy strategy) {
+		this.strategy = strategy;
+	}
+
+	public InstantiatorStrategy getInstantiatorStrategy () {
+		return strategy;
+	}
+
+	/** Returns a new instantiator for creating new instances of the specified type. By default, an instantiator is returned that
+	 * uses reflection if the class has a zero argument constructor, an exception is thrown. If a
+	 * {@link #setInstantiatorStrategy(InstantiatorStrategy) strategy} is set, it will be used instead of throwing an exception. */
+	protected ObjectInstantiator newInstantiator (Class type) {
+		return strategy.newInstantiatorOf(type);
+	}
+
+	/** Creates a new instance of a class using {@link Registration#getInstantiator()}. If the registration's instantiator is null,
+	 * a new one is set using {@link #newInstantiator(Class)}. */
+	public <T> T newInstance (Class<T> type) {
+		Registration registration = getRegistration(type);
+		ObjectInstantiator instantiator = registration.getInstantiator();
+		if (instantiator == null) {
+			instantiator = newInstantiator(type);
+			registration.setInstantiator(instantiator);
+		}
+		return (T)instantiator.newInstance();
+	}
+
+	/** Name/value pairs that are available to all serializers. */
+	public ObjectMap getContext () {
+		if (context == null) context = new ObjectMap();
+		return context;
+	}
+
+	/** Name/value pairs that are available to all serializers and are cleared after each object graph is serialized or
+	 * deserialized. */
+	public ObjectMap getGraphContext () {
+		if (graphContext == null) graphContext = new ObjectMap();
+		return graphContext;
+	}
+
+	/** Returns the number of child objects away from the object graph root. */
+	public int getDepth () {
+		return depth;
+	}
+
+	/** Returns the internal map of original to copy objects when a copy method is used. This can be used after a copy to map old
+	 * objects to the copies, however it is cleared automatically by {@link #reset()} so this is only useful when
+	 * {@link #setAutoReset(boolean)} is false. */
+	public IdentityMap getOriginalToCopyMap () {
+		return originalToCopy;
+	}
+
+	/** If true (the default), {@link #reset()} is called automatically after an entire object graph has been read or written. If
+	 * false, {@link #reset()} must be called manually, which allows unregistered class names, references, and other information to
+	 * span multiple object graphs. */
+	public void setAutoReset (boolean autoReset) {
+		this.autoReset = autoReset;
+	}
+
+	/** Sets the maxiumum depth of an object graph. This can be used to prevent malicious data from causing a stack overflow.
+	 * Default is {@link Integer#MAX_VALUE}. */
+	public void setMaxDepth (int maxDepth) {
+		if (maxDepth <= 0) throw new IllegalArgumentException("maxDepth must be > 0.");
+		this.maxDepth = maxDepth;
+	}
+
+	/** Returns true if the specified type is final. Final types can be serialized more efficiently because they are
+	 * non-polymorphic.
+	 * <p>
+	 * .This can be overridden to force non-final classes to be treated as final. Eg, if an application uses ArrayList extensively
+	 * but never uses an ArrayList subclass, treating ArrayList as final could allow FieldSerializer to save 1-2 bytes per
+	 * ArrayList field. */
+	public boolean isFinal (Class type) {
+		if (type == null) throw new IllegalArgumentException("type cannot be null.");
+		if (type.isArray()) return Modifier.isFinal(Util.getElementClass(type).getModifiers());
+		return Modifier.isFinal(type.getModifiers());
+	}
+
+	/** Returns true if the specified type is a closure. When true, Kryo uses {@link Closure} instead of the specified type to find
+	 * the class {@link Registration}.
+	 * <p>
+	 * This can be overridden to support alternative closure implementations. The default implementation returns true if the
+	 * specified type's name contains '/' (to detect a Java 8+ closure). */
+	public boolean isClosure (Class type) {
+		if (type == null) throw new IllegalArgumentException("type cannot be null.");
+		return type.getName().indexOf('/') >= 0;
+	}
+
+	/** Tracks the generic type arguments and actual classes for type variables in the object graph during seralization.
+	 * <p>
+	 * When serializing a type with a single type parameter, {@link Generics#nextGenericClass() nextGenericClass} will return the
+	 * generic class (or null) and must be followed by {@link Generics#popGenericType() popGenericType}. See
+	 * {@link CollectionSerializer} for an example.
+	 * <p>
+	 * When serializing a type with multiple type parameters, {@link Generics#nextGenericTypes() nextGenericTypes} will return an
+	 * array of {@link GenericType}, then for each of those {@link GenericType#resolve(Generics) resolve} returns the generic
+	 * class. This must be followed by {@link Generics#popGenericType() popGenericType}. See {@link MapSerializer} for an example.
+	 * <p>
+	 * {@link GenericsHierarchy} stores the type parameters for a class.
+	 * {@link Generics#pushTypeVariables(GenericsHierarchy, GenericType[]) pushTypeVariables} can be called before generic types
+	 * are {@link GenericType#resolve(Generics) resolved} so the type parameters are tracked as serialization moved through the
+	 * object graph. If >0 is returned, this must be followed by {@link Generics#popTypeVariables(int) popTypeVariables}. See
+	 * {@link FieldSerializer} for an example. */
+	public Generics getGenerics () {
+		return generics;
+	}
+
+	/** If true (the default), Kryo attempts to use generic type information to optimize the serialized size. If an object's
+	 * generic type can be inferred, serializers do not need to write the object's class.
+	 * <p>
+	 * Disabling generics optimization can increase performance at the cost of a larger serialized size.
+	 * <p>
+	 * Note that this setting affects the (de)serialization stream, i.e. the serializer and the deserializer need to use the same
+	 * setting in order to be compatible.
+	 * @param optimizedGenerics whether to optimize generics (default is true) */
+	public void setOptimizedGenerics (boolean optimizedGenerics) {
+		generics = optimizedGenerics ? new DefaultGenerics(this) : NoGenerics.INSTANCE;
+	}
+
+	static final class DefaultSerializerEntry {
+		final Class type;
+		final SerializerFactory serializerFactory;
+
+		DefaultSerializerEntry (Class type, SerializerFactory serializerFactory) {
+			this.type = type;
+			this.serializerFactory = serializerFactory;
+		}
+	}
+}