--- conflicted
+++ resolved
@@ -32,68 +32,13 @@
 	private Type[] arguments = new Type[16];
 
 	public DefaultGenerics (Kryo kryo) {
-<<<<<<< HEAD
 		super(kryo);
-=======
-		this.kryo = kryo;
 	}
 
-	@Override
-	public GenericsHierarchy buildHierarchy (Class type) {
-		return new GenericsHierarchy(type);
-	}
-
-	@Override
-	public void pushGenericType (GenericType fieldType) {
-		// Ensure genericTypes and depths capacity.
-		int size = genericTypesSize;
-		if (size + 1 == genericTypes.length) {
-			GenericType[] genericTypesNew = new GenericType[genericTypes.length << 1];
-			System.arraycopy(genericTypes, 0, genericTypesNew, 0, size);
-			genericTypes = genericTypesNew;
-			int[] depthsNew = new int[depths.length << 1];
-			System.arraycopy(depths, 0, depthsNew, 0, size);
-			depths = depthsNew;
-		}
-
-		genericTypesSize = size + 1;
-		genericTypes[size] = fieldType;
-		depths[size] = kryo.getDepth();
-	}
-
-	@Override
-	public void popGenericType () {
-		int size = genericTypesSize;
-		if (size == 0) return;
-		size--;
-		if (depths[size] < kryo.getDepth()) return;
-		genericTypes[size] = null;
-		genericTypesSize = size;
-	}
-
-	@Override
-	public GenericType[] nextGenericTypes () {
-		int index = genericTypesSize;
-		if (index > 0) {
-			index--;
-			GenericType genericType = genericTypes[index];
-			if (genericType.arguments == null) return null;
-			// The depth must match to prevent the types being wrong if a serializer doesn't call nextGenericTypes.
-			if (depths[index] == kryo.getDepth() - 1) {
-				pushGenericType(genericType.arguments[genericType.arguments.length - 1]);
-				return genericType.arguments;
-			}
-		}
-		return null;
-	}
-
-	@Override
-	public Class nextGenericClass () {
-		GenericType[] arguments = nextGenericTypes();
-		if (arguments == null) return null;
-		return arguments[0].resolve(this);
->>>>>>> 7af7c7c7
-	}
+    @Override
+    public GenericsHierarchy buildHierarchy (Class type) {
+        return new GenericsHierarchy(type);
+    }
 
 	@Override
 	public int pushTypeVariables (GenericsHierarchy hierarchy, GenericType[] args) {
