--- conflicted
+++ resolved
@@ -37,14 +37,9 @@
 
 	@Override
 	public int pushTypeVariables (GenericsHierarchy hierarchy, GenericType[] args) {
-<<<<<<< HEAD
-		// Do not store type variables if hierarchy is empty, or we do not have arguments for all root parameters.
-		if (hierarchy.total == 0 || hierarchy.rootTotal > args.length) return 0;
-=======
 		// Do not store type variables if hierarchy is empty, or we do not have arguments for all root parameters, or we have more
 		// arguments than the hierarchy has parameters.
 		if (hierarchy.total == 0 || hierarchy.rootTotal > args.length || args.length > hierarchy.counts.length) return 0;
->>>>>>> 379b0226
 
 		int startSize = this.argumentsSize;
 
