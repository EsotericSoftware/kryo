/* Copyright (c) 2008-2018, Nathan Sweet
 * All rights reserved.
 * 
 * Redistribution and use in source and binary forms, with or without modification, are permitted provided that the following
 * conditions are met:
 * 
 * - Redistributions of source code must retain the above copyright notice, this list of conditions and the following disclaimer.
 * - Redistributions in binary form must reproduce the above copyright notice, this list of conditions and the following
 * disclaimer in the documentation and/or other materials provided with the distribution.
 * - Neither the name of Esoteric Software nor the names of its contributors may be used to endorse or promote products derived
 * from this software without specific prior written permission.
 * 
 * THIS SOFTWARE IS PROVIDED BY THE COPYRIGHT HOLDERS AND CONTRIBUTORS "AS IS" AND ANY EXPRESS OR IMPLIED WARRANTIES, INCLUDING,
 * BUT NOT LIMITED TO, THE IMPLIED WARRANTIES OF MERCHANTABILITY AND FITNESS FOR A PARTICULAR PURPOSE ARE DISCLAIMED. IN NO EVENT
 * SHALL THE COPYRIGHT HOLDER OR CONTRIBUTORS BE LIABLE FOR ANY DIRECT, INDIRECT, INCIDENTAL, SPECIAL, EXEMPLARY, OR CONSEQUENTIAL
 * DAMAGES (INCLUDING, BUT NOT LIMITED TO, PROCUREMENT OF SUBSTITUTE GOODS OR SERVICES; LOSS OF USE, DATA, OR PROFITS; OR BUSINESS
 * INTERRUPTION) HOWEVER CAUSED AND ON ANY THEORY OF LIABILITY, WHETHER IN CONTRACT, STRICT LIABILITY, OR TORT (INCLUDING
 * NEGLIGENCE OR OTHERWISE) ARISING IN ANY WAY OUT OF THE USE OF THIS SOFTWARE, EVEN IF ADVISED OF THE POSSIBILITY OF SUCH DAMAGE. */

package com.esotericsoftware.kryo.unsafe;

import static com.esotericsoftware.kryo.unsafe.UnsafeUtil.*;

import com.esotericsoftware.kryo.KryoException;
import com.esotericsoftware.kryo.io.ByteBufferInput;
import com.esotericsoftware.kryo.util.Util;

import java.io.InputStream;
import java.nio.Buffer;
import java.nio.ByteBuffer;

import sun.nio.ch.DirectBuffer;

/** A {@link ByteBufferInput} that reads data from direct ByteBuffer (off-heap memory) using sun.misc.Unsafe. Multi-byte primitive
 * types use native byte order, so the native byte order on different computers which read and write the data must be the same.
 * <p>
 * Not available on all JVMs. {@link Util#unsafe} can be checked before using this class.
 * <p>
 * This class may be much faster when {@link #setVariableLengthEncoding(boolean)} is false.
 * @author Roman Levenstein <romixlev@gmail.com>
 * @author Nathan Sweet */
@SuppressWarnings("restriction")
public class UnsafeByteBufferInput extends ByteBufferInput {
	/** Start address of the memory buffer. It must be non-movable, which normally means that is is allocated off-heap. */
	private long bufferAddress;

	/** Creates an uninitialized Input, {@link #setBuffer(ByteBuffer)} must be called before the Input is used. */
	public UnsafeByteBufferInput () {
	}

	/** Creates a new Input for reading from a direct {@link ByteBuffer}.
	 * @param bufferSize The size of the buffer. An exception is thrown if more bytes than this are read and
	 *           {@link #fill(ByteBuffer, int, int)} does not supply more bytes. */
	public UnsafeByteBufferInput (int bufferSize) {
		super(bufferSize);
		updateBufferAddress();
	}

	/** Creates a new Input for reading from a {@link ByteBuffer} which is filled with the specified bytes. */
	public UnsafeByteBufferInput (byte[] bytes) {
		super(bytes);
		updateBufferAddress();
	}

	/** Creates a new Input for reading from a {@link ByteBuffer} which is filled with the specified bytes. */
	public UnsafeByteBufferInput (byte[] bytes, int offset, int count) {
		super(bytes, offset, count);
		updateBufferAddress();
	}

	/** Creates a new Input for reading from a ByteBuffer. */
	public UnsafeByteBufferInput (ByteBuffer buffer) {
		super(buffer);
		updateBufferAddress();
	}

	/** Creates a new Input for reading from a ByteBuffer representing the memory region at the specified address and size. @throws
	 * UnsupportedOperationException if creating a ByteBuffer this way is not available. */
	public UnsafeByteBufferInput (long address, int size) {
		super(newDirectBuffer(address, size));
		updateBufferAddress();
	}

	/** Creates a new Input for reading from an InputStream with a buffer size of 4096. */
	public UnsafeByteBufferInput (InputStream inputStream) {
		super(inputStream);
		updateBufferAddress();
	}

	/** Creates a new Input for reading from an InputStream with the specified buffer size. */
	public UnsafeByteBufferInput (InputStream inputStream, int bufferSize) {
		super(inputStream, bufferSize);
		updateBufferAddress();
	}

	public void setBuffer (ByteBuffer buffer) {
		if (!(buffer instanceof DirectBuffer)) throw new IllegalArgumentException("buffer must be direct.");
		if (buffer != byteBuffer) UnsafeUtil.dispose(byteBuffer);
		super.setBuffer(buffer);
		updateBufferAddress();
	}

	private void updateBufferAddress () {
		bufferAddress = ((DirectBuffer)byteBuffer).address();
	}

<<<<<<< HEAD
	private void setBufferPosition( Buffer byteBuffer,  int position) {
		byteBuffer.position(position);
=======
	private void setBufferPosition( Buffer buffer,  int position) {
		buffer.position(position);
>>>>>>> aed0c0ec
	}

	public int read () throws KryoException {
		if (optional(1) <= 0) return -1;
		int result = unsafe.getByte(bufferAddress + position++) & 0xFF;
		setBufferPosition(byteBuffer, position);
		return result;
	}

	public byte readByte () throws KryoException {
		if (position == limit) require(1);
		byte result = unsafe.getByte(bufferAddress + position++);
		setBufferPosition(byteBuffer, position);
		return result;
	}

	public int readByteUnsigned () throws KryoException {
		if (position == limit) require(1);
		int result = unsafe.getByte(bufferAddress + position++) & 0xFF;
		setBufferPosition(byteBuffer, position);
		return result;
	}

	public int readInt () throws KryoException {
		require(4);
		int result = unsafe.getInt(bufferAddress + position);
		position += 4;
		setBufferPosition(byteBuffer, position);
		return result;
	}

	public long readLong () throws KryoException {
		require(8);
		long result = unsafe.getLong(bufferAddress + position);
		position += 8;
		setBufferPosition(byteBuffer, position);
		return result;
	}

	public float readFloat () throws KryoException {
		require(4);
		float result = unsafe.getFloat(bufferAddress + position);
		position += 4;
		setBufferPosition(byteBuffer, position);
		return result;
	}

	public double readDouble () throws KryoException {
		require(8);
		double result = unsafe.getDouble(bufferAddress + position);
		position += 8;
		setBufferPosition(byteBuffer, position);
		return result;
	}

	public short readShort () throws KryoException {
		require(2);
		short result = unsafe.getShort(bufferAddress + position);
		position += 2;
		setBufferPosition(byteBuffer, position);
		return result;
	}

	public char readChar () throws KryoException {
		require(2);
		char result = unsafe.getChar(bufferAddress + position);
		position += 2;
		setBufferPosition(byteBuffer, position);
		return result;
	}

	public boolean readBoolean () throws KryoException {
		if (position == limit) require(1);
		boolean result = unsafe.getByte(bufferAddress + position++) != 0;
		setBufferPosition(byteBuffer, position);
		return result;
	}

	public int[] readInts (int length) throws KryoException {
		int[] array = new int[length];
		readBytes(array, intArrayBaseOffset, length << 2);
		return array;
	}

	public long[] readLongs (int length) throws KryoException {
		long[] array = new long[length];
		readBytes(array, longArrayBaseOffset, length << 3);
		return array;
	}

	public float[] readFloats (int length) throws KryoException {
		float[] array = new float[length];
		readBytes(array, floatArrayBaseOffset, length << 2);
		return array;
	}

	public double[] readDoubles (int length) throws KryoException {
		double[] array = new double[length];
		readBytes(array, doubleArrayBaseOffset, length << 3);
		return array;
	}

	public short[] readShorts (int length) throws KryoException {
		short[] array = new short[length];
		readBytes(array, shortArrayBaseOffset, length << 1);
		return array;
	}

	public char[] readChars (int length) throws KryoException {
		char[] array = new char[length];
		readBytes(array, charArrayBaseOffset, length << 1);
		return array;
	}

	public boolean[] readBooleans (int length) throws KryoException {
		boolean[] array = new boolean[length];
		readBytes(array, booleanArrayBaseOffset, length);
		return array;
	}

	public void readBytes (byte[] bytes, int offset, int count) throws KryoException {
		readBytes(bytes, byteArrayBaseOffset + offset, count);
	}

	/** Read count bytes and write them to the object at the given offset inside the in-memory representation of the object. */
	public void readBytes (Object to, long offset, int count) throws KryoException {
		int copyCount = Math.min(limit - position, count);
		while (true) {
			unsafe.copyMemory(null, bufferAddress + position, to, offset, copyCount);
			position += copyCount;
			count -= copyCount;
			if (count == 0) break;
			offset += copyCount;
			copyCount = Math.min(count, capacity);
			require(copyCount);
		}
		setBufferPosition(byteBuffer, position);
	}

}<|MERGE_RESOLUTION|>--- conflicted
+++ resolved
@@ -104,13 +104,8 @@
 		bufferAddress = ((DirectBuffer)byteBuffer).address();
 	}
 
-<<<<<<< HEAD
-	private void setBufferPosition( Buffer byteBuffer,  int position) {
-		byteBuffer.position(position);
-=======
 	private void setBufferPosition( Buffer buffer,  int position) {
 		buffer.position(position);
->>>>>>> aed0c0ec
 	}
 
 	public int read () throws KryoException {
