--- conflicted
+++ resolved
@@ -1,800 +1,780 @@
-/* Copyright (c) 2008-2018, Nathan Sweet
- * All rights reserved.
- * 
- * Redistribution and use in source and binary forms, with or without modification, are permitted provided that the following
- * conditions are met:
- * 
- * - Redistributions of source code must retain the above copyright notice, this list of conditions and the following disclaimer.
- * - Redistributions in binary form must reproduce the above copyright notice, this list of conditions and the following
- * disclaimer in the documentation and/or other materials provided with the distribution.
- * - Neither the name of Esoteric Software nor the names of its contributors may be used to endorse or promote products derived
- * from this software without specific prior written permission.
- * 
- * THIS SOFTWARE IS PROVIDED BY THE COPYRIGHT HOLDERS AND CONTRIBUTORS "AS IS" AND ANY EXPRESS OR IMPLIED WARRANTIES, INCLUDING,
- * BUT NOT LIMITED TO, THE IMPLIED WARRANTIES OF MERCHANTABILITY AND FITNESS FOR A PARTICULAR PURPOSE ARE DISCLAIMED. IN NO EVENT
- * SHALL THE COPYRIGHT HOLDER OR CONTRIBUTORS BE LIABLE FOR ANY DIRECT, INDIRECT, INCIDENTAL, SPECIAL, EXEMPLARY, OR CONSEQUENTIAL
- * DAMAGES (INCLUDING, BUT NOT LIMITED TO, PROCUREMENT OF SUBSTITUTE GOODS OR SERVICES; LOSS OF USE, DATA, OR PROFITS; OR BUSINESS
- * INTERRUPTION) HOWEVER CAUSED AND ON ANY THEORY OF LIABILITY, WHETHER IN CONTRACT, STRICT LIABILITY, OR TORT (INCLUDING
- * NEGLIGENCE OR OTHERWISE) ARISING IN ANY WAY OUT OF THE USE OF THIS SOFTWARE, EVEN IF ADVISED OF THE POSSIBILITY OF SUCH DAMAGE. */
-
-package com.esotericsoftware.kryo.io;
-
-import com.esotericsoftware.kryo.KryoException;
-import com.esotericsoftware.kryo.util.Util;
-
-import java.io.IOException;
-import java.io.OutputStream;
-import java.nio.Buffer;
-import java.nio.ByteBuffer;
-import java.nio.ByteOrder;
-
-/** An {@link Output} that uses a ByteBuffer rather than a byte[].
- * <p>
- * Note that the byte[] {@link #getBuffer() buffer} is not used. Code taking an Output and expecting the byte[] to be used may not
- * work correctly.
- * @author Roman Levenstein <romixlev@gmail.com>
- * @author Nathan Sweet */
-public class ByteBufferOutput extends Output {
-	static private final ByteOrder nativeOrder = ByteOrder.nativeOrder();
-
-	protected ByteBuffer byteBuffer;
-
-	/** Creates an uninitialized Output, {@link #setBuffer(ByteBuffer)} must be called before the Output is used. */
-	public ByteBufferOutput () {
-	}
-
-	/** Creates a new Output for writing to a direct {@link ByteBuffer}.
-	 * @param bufferSize The size of the buffer. An exception is thrown if more bytes than this are written and {@link #flush()}
-	 *           does not empty the buffer. */
-	public ByteBufferOutput (int bufferSize) {
-		this(bufferSize, bufferSize);
-	}
-
-	/** Creates a new Output for writing to a direct ByteBuffer.
-	 * @param bufferSize The initial size of the buffer.
-	 * @param maxBufferSize If {@link #flush()} does not empty the buffer, the buffer is doubled as needed until it exceeds
-	 *           maxBufferSize and an exception is thrown. Can be -1 for no maximum. */
-	public ByteBufferOutput (int bufferSize, int maxBufferSize) {
-		if (maxBufferSize < -1) throw new IllegalArgumentException("maxBufferSize cannot be < -1: " + maxBufferSize);
-		this.capacity = bufferSize;
-		this.maxCapacity = maxBufferSize == -1 ? Util.maxArraySize : maxBufferSize;
-		byteBuffer = ByteBuffer.allocateDirect(bufferSize);
-	}
-
-	/** Creates a new Output for writing to a ByteBuffer. */
-	public ByteBufferOutput (ByteBuffer buffer) {
-		setBuffer(buffer);
-	}
-
-	/** Creates a new Output for writing to a ByteBuffer.
-	 * @param maxBufferSize If {@link #flush()} does not empty the buffer, the buffer is doubled as needed until it exceeds
-	 *           maxBufferSize and an exception is thrown. Can be -1 for no maximum. */
-	public ByteBufferOutput (ByteBuffer buffer, int maxBufferSize) {
-		setBuffer(buffer, maxBufferSize);
-	}
-
-	/** @see Output#Output(OutputStream) */
-	public ByteBufferOutput (OutputStream outputStream) {
-		this(4096, 4096);
-		if (outputStream == null) throw new IllegalArgumentException("outputStream cannot be null.");
-		this.outputStream = outputStream;
-	}
-
-	/** @see Output#Output(OutputStream, int) */
-	public ByteBufferOutput (OutputStream outputStream, int bufferSize) {
-		this(bufferSize, bufferSize);
-		if (outputStream == null) throw new IllegalArgumentException("outputStream cannot be null.");
-		this.outputStream = outputStream;
-	}
-
-	public OutputStream getOutputStream () {
-		return outputStream;
-	}
-
-	/** Throws {@link UnsupportedOperationException} because this output uses a ByteBuffer, not a byte[].
-	 * @deprecated
-	 * @see #getByteBuffer() */
-	public byte[] getBuffer () {
-		throw new UnsupportedOperationException("This buffer does not used a byte[], see #getByteBuffer().");
-	}
-
-	/** Throws {@link UnsupportedOperationException} because this output uses a ByteBuffer, not a byte[].
-	 * @deprecated
-	 * @see #getByteBuffer() */
-	public void setBuffer (byte[] buffer) {
-		throw new UnsupportedOperationException("This buffer does not used a byte[], see #setByteBuffer(ByteBuffer).");
-	}
-
-	/** Throws {@link UnsupportedOperationException} because this output uses a ByteBuffer, not a byte[].
-	 * @deprecated
-	 * @see #getByteBuffer() */
-	public void setBuffer (byte[] buffer, int maxBufferSize) {
-		throw new UnsupportedOperationException("This buffer does not used a byte[], see #setByteBuffer(ByteBuffer).");
-	}
-
-	/** Allocates a new direct ByteBuffer with the specified bytes and sets it as the new buffer.
-	 * @see #setBuffer(ByteBuffer) */
-	public void setBuffer (byte[] bytes, int offset, int count) {
-		ByteBuffer buffer = ByteBuffer.allocateDirect(bytes.length);
-		buffer.put(bytes, offset, count);
-		setBufferPosition(buffer, 0);
-<<<<<<< HEAD
-		limitBuffer(buffer, bytes.length);
-=======
-		setBufferLimit(buffer, bytes.length);
->>>>>>> aed0c0ec
-		setBuffer(buffer);
-	}
-
-	/** Sets a new buffer to write to. The max size is the buffer's length.
-	 * @see #setBuffer(ByteBuffer, int) */
-	public void setBuffer (ByteBuffer buffer) {
-		setBuffer(buffer, buffer.capacity());
-	}
-
-	/** Sets a new buffer to write to. The bytes are not copied, the old buffer is discarded and the new buffer used in its place.
-	 * The position and capacity are set to match the specified buffer. The total is reset. The
-	 * {@link #setOutputStream(OutputStream) OutputStream} is set to null.
-	 * @param maxBufferSize If {@link #flush()} does not empty the buffer, the buffer is doubled as needed until it exceeds
-	 *           maxBufferSize and an exception is thrown. Can be -1 for no maximum. */
-	public void setBuffer (ByteBuffer buffer, int maxBufferSize) {
-		if (buffer == null) throw new IllegalArgumentException("buffer cannot be null.");
-		if (maxBufferSize < -1) throw new IllegalArgumentException("maxBufferSize cannot be < -1: " + maxBufferSize);
-		this.byteBuffer = buffer;
-		this.maxCapacity = maxBufferSize == -1 ? Util.maxArraySize : maxBufferSize;
-		capacity = buffer.capacity();
-		position = buffer.position();
-		total = 0;
-		outputStream = null;
-	}
-
-	/** Returns the buffer. The bytes between zero and {@link #position()} are the data that has been written. */
-	public ByteBuffer getByteBuffer () {
-		return byteBuffer;
-	}
-
-	public byte[] toBytes () {
-		byte[] newBuffer = new byte[position];
-		setBufferPosition(byteBuffer, 0);
-		byteBuffer.get(newBuffer, 0, position);
-		return newBuffer;
-	}
-
-	public void setPosition (int position) {
-		this.position = position;
-		setBufferPosition(byteBuffer, position);
-	}
-
-	public void reset () {
-		super.reset();
-		setBufferPosition(byteBuffer, 0);
-	}
-
-<<<<<<< HEAD
-	private int getBufferPosition(Buffer byteBuffer) {
-		return byteBuffer.position();
-	}
-
-	private void setBufferPosition(Buffer byteBuffer, int newPosition) {
-		byteBuffer.position(newPosition);
-	}
-
-	private void limitBuffer(Buffer buffer, int length) {
-=======
-	private int getBufferPosition(Buffer buffer) {
-		return buffer.position();
-	}
-
-	private void setBufferPosition(Buffer buffer, int newPosition) {
-		buffer.position(newPosition);
-	}
-
-	private void setBufferLimit(Buffer buffer, int length) {
->>>>>>> aed0c0ec
-		buffer.limit(length);
-	}
-
-	protected boolean require (int required) throws KryoException {
-		if (capacity - position >= required) return false;
-		flush();
-		if (capacity - position >= required) return true;
-		if (required > maxCapacity - position) {
-			if (required > maxCapacity)
-				throw new KryoException("Buffer overflow. Max capacity: " + maxCapacity + ", required: " + required);
-			throw new KryoException("Buffer overflow. Available: " + (maxCapacity - position) + ", required: " + required);
-		}
-		if (capacity == 0) capacity = 16;
-		do {
-			capacity = Math.min(capacity * 2, maxCapacity);
-		} while (capacity - position < required);
-		ByteBuffer newBuffer = !byteBuffer.isDirect() ? ByteBuffer.allocate(capacity) : ByteBuffer.allocateDirect(capacity);
-		setBufferPosition(byteBuffer, 0);
-<<<<<<< HEAD
-		limitBuffer(byteBuffer, position);
-=======
-		setBufferLimit(byteBuffer, position);
->>>>>>> aed0c0ec
-		newBuffer.put(byteBuffer);
-		newBuffer.order(byteBuffer.order());
-		byteBuffer = newBuffer;
-		return true;
-	}
-
-	// OutputStream:
-
-	public void flush () throws KryoException {
-		if (outputStream == null) return;
-		try {
-			byte[] tmp = new byte[position];
-			setBufferPosition(byteBuffer, 0);
-			byteBuffer.get(tmp);
-			setBufferPosition(byteBuffer, 0);
-			outputStream.write(tmp, 0, position);
-		} catch (IOException ex) {
-			throw new KryoException(ex);
-		}
-		total += position;
-		position = 0;
-	}
-
-	public void close () throws KryoException {
-		flush();
-		if (outputStream != null) {
-			try {
-				outputStream.close();
-			} catch (IOException ignored) {
-			}
-		}
-	}
-
-	public void write (int value) throws KryoException {
-		if (position == capacity) require(1);
-		byteBuffer.put((byte)value);
-		position++;
-	}
-
-	public void write (byte[] bytes) throws KryoException {
-		if (bytes == null) throw new IllegalArgumentException("bytes cannot be null.");
-		writeBytes(bytes, 0, bytes.length);
-	}
-
-	public void write (byte[] bytes, int offset, int length) throws KryoException {
-		writeBytes(bytes, offset, length);
-	}
-
-	// byte:
-
-	public void writeByte (byte value) throws KryoException {
-		if (position == capacity) require(1);
-		byteBuffer.put(value);
-		position++;
-	}
-
-	public void writeByte (int value) throws KryoException {
-		if (position == capacity) require(1);
-		byteBuffer.put((byte)value);
-		position++;
-	}
-
-	public void writeBytes (byte[] bytes) throws KryoException {
-		if (bytes == null) throw new IllegalArgumentException("bytes cannot be null.");
-		writeBytes(bytes, 0, bytes.length);
-	}
-
-	public void writeBytes (byte[] bytes, int offset, int count) throws KryoException {
-		if (bytes == null) throw new IllegalArgumentException("bytes cannot be null.");
-		int copyCount = Math.min(capacity - position, count);
-		while (true) {
-			byteBuffer.put(bytes, offset, copyCount);
-			position += copyCount;
-			count -= copyCount;
-			if (count == 0) return;
-			offset += copyCount;
-			copyCount = Math.min(capacity, count);
-			require(copyCount);
-		}
-	}
-
-	// int:
-
-	public void writeInt (int value) throws KryoException {
-		require(4);
-		position += 4;
-		ByteBuffer byteBuffer = this.byteBuffer;
-		byteBuffer.put((byte)value);
-		byteBuffer.put((byte)(value >> 8));
-		byteBuffer.put((byte)(value >> 16));
-		byteBuffer.put((byte)(value >> 24));
-	}
-
-	public int writeVarInt (int value, boolean optimizePositive) throws KryoException {
-		if (!optimizePositive) value = (value << 1) ^ (value >> 31);
-		if (value >>> 7 == 0) {
-			if (position == capacity) require(1);
-			position++;
-			byteBuffer.put((byte)value);
-			return 1;
-		}
-		if (value >>> 14 == 0) {
-			require(2);
-			position += 2;
-			byteBuffer.put((byte)((value & 0x7F) | 0x80));
-			byteBuffer.put((byte)(value >>> 7));
-			return 2;
-		}
-		if (value >>> 21 == 0) {
-			require(3);
-			position += 3;
-			ByteBuffer byteBuffer = this.byteBuffer;
-			byteBuffer.put((byte)((value & 0x7F) | 0x80));
-			byteBuffer.put((byte)(value >>> 7 | 0x80));
-			byteBuffer.put((byte)(value >>> 14));
-			return 3;
-		}
-		if (value >>> 28 == 0) {
-			require(4);
-			position += 4;
-			ByteBuffer byteBuffer = this.byteBuffer;
-			byteBuffer.put((byte)((value & 0x7F) | 0x80));
-			byteBuffer.put((byte)(value >>> 7 | 0x80));
-			byteBuffer.put((byte)(value >>> 14 | 0x80));
-			byteBuffer.put((byte)(value >>> 21));
-			return 4;
-		}
-		require(5);
-		position += 5;
-		ByteBuffer byteBuffer = this.byteBuffer;
-		byteBuffer.put((byte)((value & 0x7F) | 0x80));
-		byteBuffer.put((byte)(value >>> 7 | 0x80));
-		byteBuffer.put((byte)(value >>> 14 | 0x80));
-		byteBuffer.put((byte)(value >>> 21 | 0x80));
-		byteBuffer.put((byte)(value >>> 28));
-		return 5;
-	}
-
-	public int writeVarIntFlag (boolean flag, int value, boolean optimizePositive) throws KryoException {
-		if (!optimizePositive) value = (value << 1) ^ (value >> 31);
-		int first = (value & 0x3F) | (flag ? 0x80 : 0); // Mask first 6 bits, bit 8 is the flag.
-		if (value >>> 6 == 0) {
-			if (position == capacity) require(1);
-			byteBuffer.put((byte)first);
-			position++;
-			return 1;
-		}
-		if (value >>> 13 == 0) {
-			require(2);
-			position += 2;
-			byteBuffer.put((byte)(first | 0x40)); // Set bit 7.
-			byteBuffer.put((byte)(value >>> 6));
-			return 2;
-		}
-		if (value >>> 20 == 0) {
-			require(3);
-			position += 3;
-			ByteBuffer byteBuffer = this.byteBuffer;
-			byteBuffer.put((byte)(first | 0x40)); // Set bit 7.
-			byteBuffer.put((byte)((value >>> 6) | 0x80)); // Set bit 8.
-			byteBuffer.put((byte)(value >>> 13));
-			return 3;
-		}
-		if (value >>> 27 == 0) {
-			require(4);
-			position += 4;
-			ByteBuffer byteBuffer = this.byteBuffer;
-			byteBuffer.put((byte)(first | 0x40)); // Set bit 7.
-			byteBuffer.put((byte)((value >>> 6) | 0x80)); // Set bit 8.
-			byteBuffer.put((byte)((value >>> 13) | 0x80)); // Set bit 8.
-			byteBuffer.put((byte)(value >>> 20));
-			return 4;
-		}
-		require(5);
-		position += 5;
-		ByteBuffer byteBuffer = this.byteBuffer;
-		byteBuffer.put((byte)(first | 0x40)); // Set bit 7.
-		byteBuffer.put((byte)((value >>> 6) | 0x80)); // Set bit 8.
-		byteBuffer.put((byte)((value >>> 13) | 0x80)); // Set bit 8.
-		byteBuffer.put((byte)((value >>> 20) | 0x80)); // Set bit 8.
-		byteBuffer.put((byte)(value >>> 27));
-		return 5;
-	}
-
-	// long:
-
-	public void writeLong (long value) throws KryoException {
-		require(8);
-		position += 8;
-		ByteBuffer byteBuffer = this.byteBuffer;
-		byteBuffer.put((byte)value);
-		byteBuffer.put((byte)(value >>> 8));
-		byteBuffer.put((byte)(value >>> 16));
-		byteBuffer.put((byte)(value >>> 24));
-		byteBuffer.put((byte)(value >>> 32));
-		byteBuffer.put((byte)(value >>> 40));
-		byteBuffer.put((byte)(value >>> 48));
-		byteBuffer.put((byte)(value >>> 56));
-	}
-
-	public int writeVarLong (long value, boolean optimizePositive) throws KryoException {
-		if (!optimizePositive) value = (value << 1) ^ (value >> 63);
-		if (value >>> 7 == 0) {
-			if (position == capacity) require(1);
-			position++;
-			byteBuffer.put((byte)value);
-			return 1;
-		}
-		if (value >>> 14 == 0) {
-			require(2);
-			position += 2;
-			byteBuffer.put((byte)((value & 0x7F) | 0x80));
-			byteBuffer.put((byte)(value >>> 7));
-			return 2;
-		}
-		if (value >>> 21 == 0) {
-			require(3);
-			position += 3;
-			ByteBuffer byteBuffer = this.byteBuffer;
-			byteBuffer.put((byte)((value & 0x7F) | 0x80));
-			byteBuffer.put((byte)(value >>> 7 | 0x80));
-			byteBuffer.put((byte)(value >>> 14));
-			return 3;
-		}
-		if (value >>> 28 == 0) {
-			require(4);
-			position += 4;
-			ByteBuffer byteBuffer = this.byteBuffer;
-			byteBuffer.put((byte)((value & 0x7F) | 0x80));
-			byteBuffer.put((byte)(value >>> 7 | 0x80));
-			byteBuffer.put((byte)(value >>> 14 | 0x80));
-			byteBuffer.put((byte)(value >>> 21));
-			return 4;
-		}
-		if (value >>> 35 == 0) {
-			require(5);
-			position += 5;
-			ByteBuffer byteBuffer = this.byteBuffer;
-			byteBuffer.put((byte)((value & 0x7F) | 0x80));
-			byteBuffer.put((byte)(value >>> 7 | 0x80));
-			byteBuffer.put((byte)(value >>> 14 | 0x80));
-			byteBuffer.put((byte)(value >>> 21 | 0x80));
-			byteBuffer.put((byte)(value >>> 28));
-			return 5;
-		}
-		if (value >>> 42 == 0) {
-			require(6);
-			position += 6;
-			ByteBuffer byteBuffer = this.byteBuffer;
-			byteBuffer.put((byte)((value & 0x7F) | 0x80));
-			byteBuffer.put((byte)(value >>> 7 | 0x80));
-			byteBuffer.put((byte)(value >>> 14 | 0x80));
-			byteBuffer.put((byte)(value >>> 21 | 0x80));
-			byteBuffer.put((byte)(value >>> 28 | 0x80));
-			byteBuffer.put((byte)(value >>> 35));
-			return 6;
-		}
-		if (value >>> 49 == 0) {
-			require(7);
-			position += 7;
-			ByteBuffer byteBuffer = this.byteBuffer;
-			byteBuffer.put((byte)((value & 0x7F) | 0x80));
-			byteBuffer.put((byte)(value >>> 7 | 0x80));
-			byteBuffer.put((byte)(value >>> 14 | 0x80));
-			byteBuffer.put((byte)(value >>> 21 | 0x80));
-			byteBuffer.put((byte)(value >>> 28 | 0x80));
-			byteBuffer.put((byte)(value >>> 35 | 0x80));
-			byteBuffer.put((byte)(value >>> 42));
-			return 7;
-		}
-		if (value >>> 56 == 0) {
-			require(8);
-			position += 8;
-			ByteBuffer byteBuffer = this.byteBuffer;
-			byteBuffer.put((byte)((value & 0x7F) | 0x80));
-			byteBuffer.put((byte)(value >>> 7 | 0x80));
-			byteBuffer.put((byte)(value >>> 14 | 0x80));
-			byteBuffer.put((byte)(value >>> 21 | 0x80));
-			byteBuffer.put((byte)(value >>> 28 | 0x80));
-			byteBuffer.put((byte)(value >>> 35 | 0x80));
-			byteBuffer.put((byte)(value >>> 42 | 0x80));
-			byteBuffer.put((byte)(value >>> 49));
-			return 8;
-		}
-		require(9);
-		position += 9;
-		ByteBuffer byteBuffer = this.byteBuffer;
-		byteBuffer.put((byte)((value & 0x7F) | 0x80));
-		byteBuffer.put((byte)(value >>> 7 | 0x80));
-		byteBuffer.put((byte)(value >>> 14 | 0x80));
-		byteBuffer.put((byte)(value >>> 21 | 0x80));
-		byteBuffer.put((byte)(value >>> 28 | 0x80));
-		byteBuffer.put((byte)(value >>> 35 | 0x80));
-		byteBuffer.put((byte)(value >>> 42 | 0x80));
-		byteBuffer.put((byte)(value >>> 49 | 0x80));
-		byteBuffer.put((byte)(value >>> 56));
-		return 9;
-	}
-
-	// float:
-
-	public void writeFloat (float value) throws KryoException {
-		require(4);
-		ByteBuffer byteBuffer = this.byteBuffer;
-		position += 4;
-		int intValue = Float.floatToIntBits(value);
-		byteBuffer.put((byte)intValue);
-		byteBuffer.put((byte)(intValue >> 8));
-		byteBuffer.put((byte)(intValue >> 16));
-		byteBuffer.put((byte)(intValue >> 24));
-	}
-
-	// double:
-
-	public void writeDouble (double value) throws KryoException {
-		require(8);
-		position += 8;
-		ByteBuffer byteBuffer = this.byteBuffer;
-		long longValue = Double.doubleToLongBits(value);
-		byteBuffer.put((byte)longValue);
-		byteBuffer.put((byte)(longValue >>> 8));
-		byteBuffer.put((byte)(longValue >>> 16));
-		byteBuffer.put((byte)(longValue >>> 24));
-		byteBuffer.put((byte)(longValue >>> 32));
-		byteBuffer.put((byte)(longValue >>> 40));
-		byteBuffer.put((byte)(longValue >>> 48));
-		byteBuffer.put((byte)(longValue >>> 56));
-	}
-
-	// short:
-
-	public void writeShort (int value) throws KryoException {
-		require(2);
-		position += 2;
-		byteBuffer.put((byte)value);
-		byteBuffer.put((byte)(value >>> 8));
-	}
-
-	// char:
-
-	public void writeChar (char value) throws KryoException {
-		require(2);
-		position += 2;
-		byteBuffer.put((byte)value);
-		byteBuffer.put((byte)(value >>> 8));
-	}
-
-	// boolean:
-
-	public void writeBoolean (boolean value) throws KryoException {
-		if (position == capacity) require(1);
-		byteBuffer.put((byte)(value ? 1 : 0));
-		position++;
-	}
-
-	// String:
-
-	public void writeString (String value) throws KryoException {
-		if (value == null) {
-			writeByte(0x80); // 0 means null, bit 8 means UTF8.
-			return;
-		}
-		int charCount = value.length();
-		if (charCount == 0) {
-			writeByte(1 | 0x80); // 1 means empty string, bit 8 means UTF8.
-			return;
-		}
-		// Detect ASCII.
-		outer:
-		if (charCount > 1 && charCount <= 32) {
-			for (int i = 0; i < charCount; i++)
-				if (value.charAt(i) > 127) break outer;
-			if (capacity - position < charCount)
-				writeAscii_slow(value, charCount);
-			else {
-				for (int i = 0, n = value.length(); i < n; ++i)
-					byteBuffer.put((byte)value.charAt(i));
-				position += charCount;
-			}
-			byteBuffer.put(position - 1, (byte)(byteBuffer.get(position - 1) | 0x80));
-			return;
-		}
-		writeVarIntFlag(true, charCount + 1, true);
-		int charIndex = 0;
-		if (capacity - position >= charCount) {
-			// Try to write 7 bit chars.
-			ByteBuffer byteBuffer = this.byteBuffer;
-			while (true) {
-				int c = value.charAt(charIndex);
-				if (c > 127) break;
-				byteBuffer.put((byte)c);
-				charIndex++;
-				if (charIndex == charCount) {
-					position = getBufferPosition(byteBuffer);
-					return;
-				}
-			}
-			position = getBufferPosition(byteBuffer);
-		}
-		if (charIndex < charCount) writeUtf8_slow(value, charCount, charIndex);
-	}
-
-	public void writeAscii (String value) throws KryoException {
-		if (value == null) {
-			writeByte(0x80); // 0 means null, bit 8 means UTF8.
-			return;
-		}
-		int charCount = value.length();
-		if (charCount == 0) {
-			writeByte(1 | 0x80); // 1 means empty string, bit 8 means UTF8.
-			return;
-		}
-		if (capacity - position < charCount)
-			writeAscii_slow(value, charCount);
-		else {
-			ByteBuffer byteBuffer = this.byteBuffer;
-			for (int i = 0, n = value.length(); i < n; ++i)
-				byteBuffer.put((byte)value.charAt(i));
-			position += charCount;
-		}
-		byteBuffer.put(position - 1, (byte)(byteBuffer.get(position - 1) | 0x80)); // Bit 8 means end of ASCII.
-	}
-
-	private void writeUtf8_slow (String value, int charCount, int charIndex) {
-		for (; charIndex < charCount; charIndex++) {
-			if (position == capacity) require(Math.min(capacity, charCount - charIndex));
-			position++;
-			int c = value.charAt(charIndex);
-			if (c <= 0x007F)
-				byteBuffer.put((byte)c);
-			else if (c > 0x07FF) {
-				byteBuffer.put((byte)(0xE0 | c >> 12 & 0x0F));
-				require(2);
-				position += 2;
-				byteBuffer.put((byte)(0x80 | c >> 6 & 0x3F));
-				byteBuffer.put((byte)(0x80 | c & 0x3F));
-			} else {
-				byteBuffer.put((byte)(0xC0 | c >> 6 & 0x1F));
-				if (position == capacity) require(1);
-				position++;
-				byteBuffer.put((byte)(0x80 | c & 0x3F));
-			}
-		}
-	}
-
-	private void writeAscii_slow (String value, int charCount) throws KryoException {
-		ByteBuffer buffer = this.byteBuffer;
-		int charIndex = 0;
-		int charsToWrite = Math.min(charCount, capacity - position);
-		while (charIndex < charCount) {
-			byte[] tmp = new byte[charCount];
-			value.getBytes(charIndex, charIndex + charsToWrite, tmp, 0);
-			buffer.put(tmp, 0, charsToWrite);
-			charIndex += charsToWrite;
-			position += charsToWrite;
-			charsToWrite = Math.min(charCount - charIndex, capacity);
-			if (require(charsToWrite)) buffer = this.byteBuffer;
-		}
-	}
-
-	// Primitive arrays:
-
-	public void writeInts (int[] array, int offset, int count) throws KryoException {
-		if (capacity >= count << 2) {
-			require(count << 2);
-			ByteBuffer byteBuffer = this.byteBuffer;
-			for (int n = offset + count; offset < n; offset++) {
-				int value = array[offset];
-				byteBuffer.put((byte)value);
-				byteBuffer.put((byte)(value >> 8));
-				byteBuffer.put((byte)(value >> 16));
-				byteBuffer.put((byte)(value >> 24));
-			}
-			position = getBufferPosition(byteBuffer);
-		} else {
-			for (int n = offset + count; offset < n; offset++)
-				writeInt(array[offset]);
-		}
-	}
-
-	public void writeLongs (long[] array, int offset, int count) throws KryoException {
-		if (capacity >= count << 3) {
-			require(count << 3);
-			ByteBuffer byteBuffer = this.byteBuffer;
-			for (int n = offset + count; offset < n; offset++) {
-				long value = array[offset];
-				byteBuffer.put((byte)value);
-				byteBuffer.put((byte)(value >>> 8));
-				byteBuffer.put((byte)(value >>> 16));
-				byteBuffer.put((byte)(value >>> 24));
-				byteBuffer.put((byte)(value >>> 32));
-				byteBuffer.put((byte)(value >>> 40));
-				byteBuffer.put((byte)(value >>> 48));
-				byteBuffer.put((byte)(value >>> 56));
-			}
-			position = getBufferPosition(byteBuffer);
-		} else {
-			for (int n = offset + count; offset < n; offset++)
-				writeLong(array[offset]);
-		}
-	}
-
-	public void writeFloats (float[] array, int offset, int count) throws KryoException {
-		if (capacity >= count << 2) {
-			require(count << 2);
-			ByteBuffer byteBuffer = this.byteBuffer;
-			for (int n = offset + count; offset < n; offset++) {
-				int value = Float.floatToIntBits(array[offset]);
-				byteBuffer.put((byte)value);
-				byteBuffer.put((byte)(value >> 8));
-				byteBuffer.put((byte)(value >> 16));
-				byteBuffer.put((byte)(value >> 24));
-			}
-			position = getBufferPosition(byteBuffer);
-		} else {
-			for (int n = offset + count; offset < n; offset++)
-				writeFloat(array[offset]);
-		}
-	}
-
-	public void writeDoubles (double[] array, int offset, int count) throws KryoException {
-		if (capacity >= count << 3) {
-			require(count << 3);
-			ByteBuffer byteBuffer = this.byteBuffer;
-			for (int n = offset + count; offset < n; offset++) {
-				long value = Double.doubleToLongBits(array[offset]);
-				byteBuffer.put((byte)value);
-				byteBuffer.put((byte)(value >>> 8));
-				byteBuffer.put((byte)(value >>> 16));
-				byteBuffer.put((byte)(value >>> 24));
-				byteBuffer.put((byte)(value >>> 32));
-				byteBuffer.put((byte)(value >>> 40));
-				byteBuffer.put((byte)(value >>> 48));
-				byteBuffer.put((byte)(value >>> 56));
-			}
-			position = getBufferPosition(byteBuffer);
-		} else {
-			for (int n = offset + count; offset < n; offset++)
-				writeDouble(array[offset]);
-		}
-	}
-
-	public void writeShorts (short[] array, int offset, int count) throws KryoException {
-		if (capacity >= count << 1) {
-			require(count << 1);
-			for (int n = offset + count; offset < n; offset++) {
-				int value = array[offset];
-				byteBuffer.put((byte)value);
-				byteBuffer.put((byte)(value >>> 8));
-			}
-			position = getBufferPosition(byteBuffer);
-		} else {
-			for (int n = offset + count; offset < n; offset++)
-				writeShort(array[offset]);
-		}
-	}
-
-	public void writeChars (char[] array, int offset, int count) throws KryoException {
-		if (capacity >= count << 1) {
-			require(count << 1);
-			for (int n = offset + count; offset < n; offset++) {
-				int value = array[offset];
-				byteBuffer.put((byte)value);
-				byteBuffer.put((byte)(value >>> 8));
-			}
-			position = getBufferPosition(byteBuffer);
-		} else {
-			for (int n = offset + count; offset < n; offset++)
-				writeChar(array[offset]);
-		}
-	}
-
-	public void writeBooleans (boolean[] array, int offset, int count) throws KryoException {
-		if (capacity >= count) {
-			require(count);
-			for (int n = offset + count; offset < n; offset++)
-				byteBuffer.put(array[offset] ? (byte)1 : 0);
-			position = getBufferPosition(byteBuffer);
-		} else {
-			for (int n = offset + count; offset < n; offset++)
-				writeBoolean(array[offset]);
-		}
-	}
-}
+/* Copyright (c) 2008-2018, Nathan Sweet
+ * All rights reserved.
+ * 
+ * Redistribution and use in source and binary forms, with or without modification, are permitted provided that the following
+ * conditions are met:
+ * 
+ * - Redistributions of source code must retain the above copyright notice, this list of conditions and the following disclaimer.
+ * - Redistributions in binary form must reproduce the above copyright notice, this list of conditions and the following
+ * disclaimer in the documentation and/or other materials provided with the distribution.
+ * - Neither the name of Esoteric Software nor the names of its contributors may be used to endorse or promote products derived
+ * from this software without specific prior written permission.
+ * 
+ * THIS SOFTWARE IS PROVIDED BY THE COPYRIGHT HOLDERS AND CONTRIBUTORS "AS IS" AND ANY EXPRESS OR IMPLIED WARRANTIES, INCLUDING,
+ * BUT NOT LIMITED TO, THE IMPLIED WARRANTIES OF MERCHANTABILITY AND FITNESS FOR A PARTICULAR PURPOSE ARE DISCLAIMED. IN NO EVENT
+ * SHALL THE COPYRIGHT HOLDER OR CONTRIBUTORS BE LIABLE FOR ANY DIRECT, INDIRECT, INCIDENTAL, SPECIAL, EXEMPLARY, OR CONSEQUENTIAL
+ * DAMAGES (INCLUDING, BUT NOT LIMITED TO, PROCUREMENT OF SUBSTITUTE GOODS OR SERVICES; LOSS OF USE, DATA, OR PROFITS; OR BUSINESS
+ * INTERRUPTION) HOWEVER CAUSED AND ON ANY THEORY OF LIABILITY, WHETHER IN CONTRACT, STRICT LIABILITY, OR TORT (INCLUDING
+ * NEGLIGENCE OR OTHERWISE) ARISING IN ANY WAY OUT OF THE USE OF THIS SOFTWARE, EVEN IF ADVISED OF THE POSSIBILITY OF SUCH DAMAGE. */
+
+package com.esotericsoftware.kryo.io;
+
+import com.esotericsoftware.kryo.KryoException;
+import com.esotericsoftware.kryo.util.Util;
+
+import java.io.IOException;
+import java.io.OutputStream;
+import java.nio.Buffer;
+import java.nio.ByteBuffer;
+import java.nio.ByteOrder;
+
+/** An {@link Output} that uses a ByteBuffer rather than a byte[].
+ * <p>
+ * Note that the byte[] {@link #getBuffer() buffer} is not used. Code taking an Output and expecting the byte[] to be used may not
+ * work correctly.
+ * @author Roman Levenstein <romixlev@gmail.com>
+ * @author Nathan Sweet */
+public class ByteBufferOutput extends Output {
+	static private final ByteOrder nativeOrder = ByteOrder.nativeOrder();
+
+	protected ByteBuffer byteBuffer;
+
+	/** Creates an uninitialized Output, {@link #setBuffer(ByteBuffer)} must be called before the Output is used. */
+	public ByteBufferOutput () {
+	}
+
+	/** Creates a new Output for writing to a direct {@link ByteBuffer}.
+	 * @param bufferSize The size of the buffer. An exception is thrown if more bytes than this are written and {@link #flush()}
+	 *           does not empty the buffer. */
+	public ByteBufferOutput (int bufferSize) {
+		this(bufferSize, bufferSize);
+	}
+
+	/** Creates a new Output for writing to a direct ByteBuffer.
+	 * @param bufferSize The initial size of the buffer.
+	 * @param maxBufferSize If {@link #flush()} does not empty the buffer, the buffer is doubled as needed until it exceeds
+	 *           maxBufferSize and an exception is thrown. Can be -1 for no maximum. */
+	public ByteBufferOutput (int bufferSize, int maxBufferSize) {
+		if (maxBufferSize < -1) throw new IllegalArgumentException("maxBufferSize cannot be < -1: " + maxBufferSize);
+		this.capacity = bufferSize;
+		this.maxCapacity = maxBufferSize == -1 ? Util.maxArraySize : maxBufferSize;
+		byteBuffer = ByteBuffer.allocateDirect(bufferSize);
+	}
+
+	/** Creates a new Output for writing to a ByteBuffer. */
+	public ByteBufferOutput (ByteBuffer buffer) {
+		setBuffer(buffer);
+	}
+
+	/** Creates a new Output for writing to a ByteBuffer.
+	 * @param maxBufferSize If {@link #flush()} does not empty the buffer, the buffer is doubled as needed until it exceeds
+	 *           maxBufferSize and an exception is thrown. Can be -1 for no maximum. */
+	public ByteBufferOutput (ByteBuffer buffer, int maxBufferSize) {
+		setBuffer(buffer, maxBufferSize);
+	}
+
+	/** @see Output#Output(OutputStream) */
+	public ByteBufferOutput (OutputStream outputStream) {
+		this(4096, 4096);
+		if (outputStream == null) throw new IllegalArgumentException("outputStream cannot be null.");
+		this.outputStream = outputStream;
+	}
+
+	/** @see Output#Output(OutputStream, int) */
+	public ByteBufferOutput (OutputStream outputStream, int bufferSize) {
+		this(bufferSize, bufferSize);
+		if (outputStream == null) throw new IllegalArgumentException("outputStream cannot be null.");
+		this.outputStream = outputStream;
+	}
+
+	public OutputStream getOutputStream () {
+		return outputStream;
+	}
+
+	/** Throws {@link UnsupportedOperationException} because this output uses a ByteBuffer, not a byte[].
+	 * @deprecated
+	 * @see #getByteBuffer() */
+	public byte[] getBuffer () {
+		throw new UnsupportedOperationException("This buffer does not used a byte[], see #getByteBuffer().");
+	}
+
+	/** Throws {@link UnsupportedOperationException} because this output uses a ByteBuffer, not a byte[].
+	 * @deprecated
+	 * @see #getByteBuffer() */
+	public void setBuffer (byte[] buffer) {
+		throw new UnsupportedOperationException("This buffer does not used a byte[], see #setByteBuffer(ByteBuffer).");
+	}
+
+	/** Throws {@link UnsupportedOperationException} because this output uses a ByteBuffer, not a byte[].
+	 * @deprecated
+	 * @see #getByteBuffer() */
+	public void setBuffer (byte[] buffer, int maxBufferSize) {
+		throw new UnsupportedOperationException("This buffer does not used a byte[], see #setByteBuffer(ByteBuffer).");
+	}
+
+	/** Allocates a new direct ByteBuffer with the specified bytes and sets it as the new buffer.
+	 * @see #setBuffer(ByteBuffer) */
+	public void setBuffer (byte[] bytes, int offset, int count) {
+		ByteBuffer buffer = ByteBuffer.allocateDirect(bytes.length);
+		buffer.put(bytes, offset, count);
+		setBufferPosition(buffer, 0);
+		setBufferLimit(buffer, bytes.length);
+		setBuffer(buffer);
+	}
+
+	/** Sets a new buffer to write to. The max size is the buffer's length.
+	 * @see #setBuffer(ByteBuffer, int) */
+	public void setBuffer (ByteBuffer buffer) {
+		setBuffer(buffer, buffer.capacity());
+	}
+
+	/** Sets a new buffer to write to. The bytes are not copied, the old buffer is discarded and the new buffer used in its place.
+	 * The position and capacity are set to match the specified buffer. The total is reset. The
+	 * {@link #setOutputStream(OutputStream) OutputStream} is set to null.
+	 * @param maxBufferSize If {@link #flush()} does not empty the buffer, the buffer is doubled as needed until it exceeds
+	 *           maxBufferSize and an exception is thrown. Can be -1 for no maximum. */
+	public void setBuffer (ByteBuffer buffer, int maxBufferSize) {
+		if (buffer == null) throw new IllegalArgumentException("buffer cannot be null.");
+		if (maxBufferSize < -1) throw new IllegalArgumentException("maxBufferSize cannot be < -1: " + maxBufferSize);
+		this.byteBuffer = buffer;
+		this.maxCapacity = maxBufferSize == -1 ? Util.maxArraySize : maxBufferSize;
+		capacity = buffer.capacity();
+		position = buffer.position();
+		total = 0;
+		outputStream = null;
+	}
+
+	/** Returns the buffer. The bytes between zero and {@link #position()} are the data that has been written. */
+	public ByteBuffer getByteBuffer () {
+		return byteBuffer;
+	}
+
+	public byte[] toBytes () {
+		byte[] newBuffer = new byte[position];
+		setBufferPosition(byteBuffer, 0);
+		byteBuffer.get(newBuffer, 0, position);
+		return newBuffer;
+	}
+
+	public void setPosition (int position) {
+		this.position = position;
+		setBufferPosition(byteBuffer, position);
+	}
+
+	public void reset () {
+		super.reset();
+		setBufferPosition(byteBuffer, 0);
+	}
+
+	private int getBufferPosition(Buffer buffer) {
+		return buffer.position();
+	}
+
+	private void setBufferPosition(Buffer buffer, int newPosition) {
+		buffer.position(newPosition);
+	}
+
+	private void setBufferLimit(Buffer buffer, int length) {
+		buffer.limit(length);
+	}
+
+	protected boolean require (int required) throws KryoException {
+		if (capacity - position >= required) return false;
+		flush();
+		if (capacity - position >= required) return true;
+		if (required > maxCapacity - position) {
+			if (required > maxCapacity)
+				throw new KryoException("Buffer overflow. Max capacity: " + maxCapacity + ", required: " + required);
+			throw new KryoException("Buffer overflow. Available: " + (maxCapacity - position) + ", required: " + required);
+		}
+		if (capacity == 0) capacity = 16;
+		do {
+			capacity = Math.min(capacity * 2, maxCapacity);
+		} while (capacity - position < required);
+		ByteBuffer newBuffer = !byteBuffer.isDirect() ? ByteBuffer.allocate(capacity) : ByteBuffer.allocateDirect(capacity);
+		setBufferPosition(byteBuffer, 0);
+		setBufferLimit(byteBuffer, position);
+		newBuffer.put(byteBuffer);
+		newBuffer.order(byteBuffer.order());
+		byteBuffer = newBuffer;
+		return true;
+	}
+
+	// OutputStream:
+
+	public void flush () throws KryoException {
+		if (outputStream == null) return;
+		try {
+			byte[] tmp = new byte[position];
+			setBufferPosition(byteBuffer, 0);
+			byteBuffer.get(tmp);
+			setBufferPosition(byteBuffer, 0);
+			outputStream.write(tmp, 0, position);
+		} catch (IOException ex) {
+			throw new KryoException(ex);
+		}
+		total += position;
+		position = 0;
+	}
+
+	public void close () throws KryoException {
+		flush();
+		if (outputStream != null) {
+			try {
+				outputStream.close();
+			} catch (IOException ignored) {
+			}
+		}
+	}
+
+	public void write (int value) throws KryoException {
+		if (position == capacity) require(1);
+		byteBuffer.put((byte)value);
+		position++;
+	}
+
+	public void write (byte[] bytes) throws KryoException {
+		if (bytes == null) throw new IllegalArgumentException("bytes cannot be null.");
+		writeBytes(bytes, 0, bytes.length);
+	}
+
+	public void write (byte[] bytes, int offset, int length) throws KryoException {
+		writeBytes(bytes, offset, length);
+	}
+
+	// byte:
+
+	public void writeByte (byte value) throws KryoException {
+		if (position == capacity) require(1);
+		byteBuffer.put(value);
+		position++;
+	}
+
+	public void writeByte (int value) throws KryoException {
+		if (position == capacity) require(1);
+		byteBuffer.put((byte)value);
+		position++;
+	}
+
+	public void writeBytes (byte[] bytes) throws KryoException {
+		if (bytes == null) throw new IllegalArgumentException("bytes cannot be null.");
+		writeBytes(bytes, 0, bytes.length);
+	}
+
+	public void writeBytes (byte[] bytes, int offset, int count) throws KryoException {
+		if (bytes == null) throw new IllegalArgumentException("bytes cannot be null.");
+		int copyCount = Math.min(capacity - position, count);
+		while (true) {
+			byteBuffer.put(bytes, offset, copyCount);
+			position += copyCount;
+			count -= copyCount;
+			if (count == 0) return;
+			offset += copyCount;
+			copyCount = Math.min(capacity, count);
+			require(copyCount);
+		}
+	}
+
+	// int:
+
+	public void writeInt (int value) throws KryoException {
+		require(4);
+		position += 4;
+		ByteBuffer byteBuffer = this.byteBuffer;
+		byteBuffer.put((byte)value);
+		byteBuffer.put((byte)(value >> 8));
+		byteBuffer.put((byte)(value >> 16));
+		byteBuffer.put((byte)(value >> 24));
+	}
+
+	public int writeVarInt (int value, boolean optimizePositive) throws KryoException {
+		if (!optimizePositive) value = (value << 1) ^ (value >> 31);
+		if (value >>> 7 == 0) {
+			if (position == capacity) require(1);
+			position++;
+			byteBuffer.put((byte)value);
+			return 1;
+		}
+		if (value >>> 14 == 0) {
+			require(2);
+			position += 2;
+			byteBuffer.put((byte)((value & 0x7F) | 0x80));
+			byteBuffer.put((byte)(value >>> 7));
+			return 2;
+		}
+		if (value >>> 21 == 0) {
+			require(3);
+			position += 3;
+			ByteBuffer byteBuffer = this.byteBuffer;
+			byteBuffer.put((byte)((value & 0x7F) | 0x80));
+			byteBuffer.put((byte)(value >>> 7 | 0x80));
+			byteBuffer.put((byte)(value >>> 14));
+			return 3;
+		}
+		if (value >>> 28 == 0) {
+			require(4);
+			position += 4;
+			ByteBuffer byteBuffer = this.byteBuffer;
+			byteBuffer.put((byte)((value & 0x7F) | 0x80));
+			byteBuffer.put((byte)(value >>> 7 | 0x80));
+			byteBuffer.put((byte)(value >>> 14 | 0x80));
+			byteBuffer.put((byte)(value >>> 21));
+			return 4;
+		}
+		require(5);
+		position += 5;
+		ByteBuffer byteBuffer = this.byteBuffer;
+		byteBuffer.put((byte)((value & 0x7F) | 0x80));
+		byteBuffer.put((byte)(value >>> 7 | 0x80));
+		byteBuffer.put((byte)(value >>> 14 | 0x80));
+		byteBuffer.put((byte)(value >>> 21 | 0x80));
+		byteBuffer.put((byte)(value >>> 28));
+		return 5;
+	}
+
+	public int writeVarIntFlag (boolean flag, int value, boolean optimizePositive) throws KryoException {
+		if (!optimizePositive) value = (value << 1) ^ (value >> 31);
+		int first = (value & 0x3F) | (flag ? 0x80 : 0); // Mask first 6 bits, bit 8 is the flag.
+		if (value >>> 6 == 0) {
+			if (position == capacity) require(1);
+			byteBuffer.put((byte)first);
+			position++;
+			return 1;
+		}
+		if (value >>> 13 == 0) {
+			require(2);
+			position += 2;
+			byteBuffer.put((byte)(first | 0x40)); // Set bit 7.
+			byteBuffer.put((byte)(value >>> 6));
+			return 2;
+		}
+		if (value >>> 20 == 0) {
+			require(3);
+			position += 3;
+			ByteBuffer byteBuffer = this.byteBuffer;
+			byteBuffer.put((byte)(first | 0x40)); // Set bit 7.
+			byteBuffer.put((byte)((value >>> 6) | 0x80)); // Set bit 8.
+			byteBuffer.put((byte)(value >>> 13));
+			return 3;
+		}
+		if (value >>> 27 == 0) {
+			require(4);
+			position += 4;
+			ByteBuffer byteBuffer = this.byteBuffer;
+			byteBuffer.put((byte)(first | 0x40)); // Set bit 7.
+			byteBuffer.put((byte)((value >>> 6) | 0x80)); // Set bit 8.
+			byteBuffer.put((byte)((value >>> 13) | 0x80)); // Set bit 8.
+			byteBuffer.put((byte)(value >>> 20));
+			return 4;
+		}
+		require(5);
+		position += 5;
+		ByteBuffer byteBuffer = this.byteBuffer;
+		byteBuffer.put((byte)(first | 0x40)); // Set bit 7.
+		byteBuffer.put((byte)((value >>> 6) | 0x80)); // Set bit 8.
+		byteBuffer.put((byte)((value >>> 13) | 0x80)); // Set bit 8.
+		byteBuffer.put((byte)((value >>> 20) | 0x80)); // Set bit 8.
+		byteBuffer.put((byte)(value >>> 27));
+		return 5;
+	}
+
+	// long:
+
+	public void writeLong (long value) throws KryoException {
+		require(8);
+		position += 8;
+		ByteBuffer byteBuffer = this.byteBuffer;
+		byteBuffer.put((byte)value);
+		byteBuffer.put((byte)(value >>> 8));
+		byteBuffer.put((byte)(value >>> 16));
+		byteBuffer.put((byte)(value >>> 24));
+		byteBuffer.put((byte)(value >>> 32));
+		byteBuffer.put((byte)(value >>> 40));
+		byteBuffer.put((byte)(value >>> 48));
+		byteBuffer.put((byte)(value >>> 56));
+	}
+
+	public int writeVarLong (long value, boolean optimizePositive) throws KryoException {
+		if (!optimizePositive) value = (value << 1) ^ (value >> 63);
+		if (value >>> 7 == 0) {
+			if (position == capacity) require(1);
+			position++;
+			byteBuffer.put((byte)value);
+			return 1;
+		}
+		if (value >>> 14 == 0) {
+			require(2);
+			position += 2;
+			byteBuffer.put((byte)((value & 0x7F) | 0x80));
+			byteBuffer.put((byte)(value >>> 7));
+			return 2;
+		}
+		if (value >>> 21 == 0) {
+			require(3);
+			position += 3;
+			ByteBuffer byteBuffer = this.byteBuffer;
+			byteBuffer.put((byte)((value & 0x7F) | 0x80));
+			byteBuffer.put((byte)(value >>> 7 | 0x80));
+			byteBuffer.put((byte)(value >>> 14));
+			return 3;
+		}
+		if (value >>> 28 == 0) {
+			require(4);
+			position += 4;
+			ByteBuffer byteBuffer = this.byteBuffer;
+			byteBuffer.put((byte)((value & 0x7F) | 0x80));
+			byteBuffer.put((byte)(value >>> 7 | 0x80));
+			byteBuffer.put((byte)(value >>> 14 | 0x80));
+			byteBuffer.put((byte)(value >>> 21));
+			return 4;
+		}
+		if (value >>> 35 == 0) {
+			require(5);
+			position += 5;
+			ByteBuffer byteBuffer = this.byteBuffer;
+			byteBuffer.put((byte)((value & 0x7F) | 0x80));
+			byteBuffer.put((byte)(value >>> 7 | 0x80));
+			byteBuffer.put((byte)(value >>> 14 | 0x80));
+			byteBuffer.put((byte)(value >>> 21 | 0x80));
+			byteBuffer.put((byte)(value >>> 28));
+			return 5;
+		}
+		if (value >>> 42 == 0) {
+			require(6);
+			position += 6;
+			ByteBuffer byteBuffer = this.byteBuffer;
+			byteBuffer.put((byte)((value & 0x7F) | 0x80));
+			byteBuffer.put((byte)(value >>> 7 | 0x80));
+			byteBuffer.put((byte)(value >>> 14 | 0x80));
+			byteBuffer.put((byte)(value >>> 21 | 0x80));
+			byteBuffer.put((byte)(value >>> 28 | 0x80));
+			byteBuffer.put((byte)(value >>> 35));
+			return 6;
+		}
+		if (value >>> 49 == 0) {
+			require(7);
+			position += 7;
+			ByteBuffer byteBuffer = this.byteBuffer;
+			byteBuffer.put((byte)((value & 0x7F) | 0x80));
+			byteBuffer.put((byte)(value >>> 7 | 0x80));
+			byteBuffer.put((byte)(value >>> 14 | 0x80));
+			byteBuffer.put((byte)(value >>> 21 | 0x80));
+			byteBuffer.put((byte)(value >>> 28 | 0x80));
+			byteBuffer.put((byte)(value >>> 35 | 0x80));
+			byteBuffer.put((byte)(value >>> 42));
+			return 7;
+		}
+		if (value >>> 56 == 0) {
+			require(8);
+			position += 8;
+			ByteBuffer byteBuffer = this.byteBuffer;
+			byteBuffer.put((byte)((value & 0x7F) | 0x80));
+			byteBuffer.put((byte)(value >>> 7 | 0x80));
+			byteBuffer.put((byte)(value >>> 14 | 0x80));
+			byteBuffer.put((byte)(value >>> 21 | 0x80));
+			byteBuffer.put((byte)(value >>> 28 | 0x80));
+			byteBuffer.put((byte)(value >>> 35 | 0x80));
+			byteBuffer.put((byte)(value >>> 42 | 0x80));
+			byteBuffer.put((byte)(value >>> 49));
+			return 8;
+		}
+		require(9);
+		position += 9;
+		ByteBuffer byteBuffer = this.byteBuffer;
+		byteBuffer.put((byte)((value & 0x7F) | 0x80));
+		byteBuffer.put((byte)(value >>> 7 | 0x80));
+		byteBuffer.put((byte)(value >>> 14 | 0x80));
+		byteBuffer.put((byte)(value >>> 21 | 0x80));
+		byteBuffer.put((byte)(value >>> 28 | 0x80));
+		byteBuffer.put((byte)(value >>> 35 | 0x80));
+		byteBuffer.put((byte)(value >>> 42 | 0x80));
+		byteBuffer.put((byte)(value >>> 49 | 0x80));
+		byteBuffer.put((byte)(value >>> 56));
+		return 9;
+	}
+
+	// float:
+
+	public void writeFloat (float value) throws KryoException {
+		require(4);
+		ByteBuffer byteBuffer = this.byteBuffer;
+		position += 4;
+		int intValue = Float.floatToIntBits(value);
+		byteBuffer.put((byte)intValue);
+		byteBuffer.put((byte)(intValue >> 8));
+		byteBuffer.put((byte)(intValue >> 16));
+		byteBuffer.put((byte)(intValue >> 24));
+	}
+
+	// double:
+
+	public void writeDouble (double value) throws KryoException {
+		require(8);
+		position += 8;
+		ByteBuffer byteBuffer = this.byteBuffer;
+		long longValue = Double.doubleToLongBits(value);
+		byteBuffer.put((byte)longValue);
+		byteBuffer.put((byte)(longValue >>> 8));
+		byteBuffer.put((byte)(longValue >>> 16));
+		byteBuffer.put((byte)(longValue >>> 24));
+		byteBuffer.put((byte)(longValue >>> 32));
+		byteBuffer.put((byte)(longValue >>> 40));
+		byteBuffer.put((byte)(longValue >>> 48));
+		byteBuffer.put((byte)(longValue >>> 56));
+	}
+
+	// short:
+
+	public void writeShort (int value) throws KryoException {
+		require(2);
+		position += 2;
+		byteBuffer.put((byte)value);
+		byteBuffer.put((byte)(value >>> 8));
+	}
+
+	// char:
+
+	public void writeChar (char value) throws KryoException {
+		require(2);
+		position += 2;
+		byteBuffer.put((byte)value);
+		byteBuffer.put((byte)(value >>> 8));
+	}
+
+	// boolean:
+
+	public void writeBoolean (boolean value) throws KryoException {
+		if (position == capacity) require(1);
+		byteBuffer.put((byte)(value ? 1 : 0));
+		position++;
+	}
+
+	// String:
+
+	public void writeString (String value) throws KryoException {
+		if (value == null) {
+			writeByte(0x80); // 0 means null, bit 8 means UTF8.
+			return;
+		}
+		int charCount = value.length();
+		if (charCount == 0) {
+			writeByte(1 | 0x80); // 1 means empty string, bit 8 means UTF8.
+			return;
+		}
+		// Detect ASCII.
+		outer:
+		if (charCount > 1 && charCount <= 32) {
+			for (int i = 0; i < charCount; i++)
+				if (value.charAt(i) > 127) break outer;
+			if (capacity - position < charCount)
+				writeAscii_slow(value, charCount);
+			else {
+				for (int i = 0, n = value.length(); i < n; ++i)
+					byteBuffer.put((byte)value.charAt(i));
+				position += charCount;
+			}
+			byteBuffer.put(position - 1, (byte)(byteBuffer.get(position - 1) | 0x80));
+			return;
+		}
+		writeVarIntFlag(true, charCount + 1, true);
+		int charIndex = 0;
+		if (capacity - position >= charCount) {
+			// Try to write 7 bit chars.
+			ByteBuffer byteBuffer = this.byteBuffer;
+			while (true) {
+				int c = value.charAt(charIndex);
+				if (c > 127) break;
+				byteBuffer.put((byte)c);
+				charIndex++;
+				if (charIndex == charCount) {
+					position = getBufferPosition(byteBuffer);
+					return;
+				}
+			}
+			position = getBufferPosition(byteBuffer);
+		}
+		if (charIndex < charCount) writeUtf8_slow(value, charCount, charIndex);
+	}
+
+	public void writeAscii (String value) throws KryoException {
+		if (value == null) {
+			writeByte(0x80); // 0 means null, bit 8 means UTF8.
+			return;
+		}
+		int charCount = value.length();
+		if (charCount == 0) {
+			writeByte(1 | 0x80); // 1 means empty string, bit 8 means UTF8.
+			return;
+		}
+		if (capacity - position < charCount)
+			writeAscii_slow(value, charCount);
+		else {
+			ByteBuffer byteBuffer = this.byteBuffer;
+			for (int i = 0, n = value.length(); i < n; ++i)
+				byteBuffer.put((byte)value.charAt(i));
+			position += charCount;
+		}
+		byteBuffer.put(position - 1, (byte)(byteBuffer.get(position - 1) | 0x80)); // Bit 8 means end of ASCII.
+	}
+
+	private void writeUtf8_slow (String value, int charCount, int charIndex) {
+		for (; charIndex < charCount; charIndex++) {
+			if (position == capacity) require(Math.min(capacity, charCount - charIndex));
+			position++;
+			int c = value.charAt(charIndex);
+			if (c <= 0x007F)
+				byteBuffer.put((byte)c);
+			else if (c > 0x07FF) {
+				byteBuffer.put((byte)(0xE0 | c >> 12 & 0x0F));
+				require(2);
+				position += 2;
+				byteBuffer.put((byte)(0x80 | c >> 6 & 0x3F));
+				byteBuffer.put((byte)(0x80 | c & 0x3F));
+			} else {
+				byteBuffer.put((byte)(0xC0 | c >> 6 & 0x1F));
+				if (position == capacity) require(1);
+				position++;
+				byteBuffer.put((byte)(0x80 | c & 0x3F));
+			}
+		}
+	}
+
+	private void writeAscii_slow (String value, int charCount) throws KryoException {
+		ByteBuffer buffer = this.byteBuffer;
+		int charIndex = 0;
+		int charsToWrite = Math.min(charCount, capacity - position);
+		while (charIndex < charCount) {
+			byte[] tmp = new byte[charCount];
+			value.getBytes(charIndex, charIndex + charsToWrite, tmp, 0);
+			buffer.put(tmp, 0, charsToWrite);
+			charIndex += charsToWrite;
+			position += charsToWrite;
+			charsToWrite = Math.min(charCount - charIndex, capacity);
+			if (require(charsToWrite)) buffer = this.byteBuffer;
+		}
+	}
+
+	// Primitive arrays:
+
+	public void writeInts (int[] array, int offset, int count) throws KryoException {
+		if (capacity >= count << 2) {
+			require(count << 2);
+			ByteBuffer byteBuffer = this.byteBuffer;
+			for (int n = offset + count; offset < n; offset++) {
+				int value = array[offset];
+				byteBuffer.put((byte)value);
+				byteBuffer.put((byte)(value >> 8));
+				byteBuffer.put((byte)(value >> 16));
+				byteBuffer.put((byte)(value >> 24));
+			}
+			position = getBufferPosition(byteBuffer);
+		} else {
+			for (int n = offset + count; offset < n; offset++)
+				writeInt(array[offset]);
+		}
+	}
+
+	public void writeLongs (long[] array, int offset, int count) throws KryoException {
+		if (capacity >= count << 3) {
+			require(count << 3);
+			ByteBuffer byteBuffer = this.byteBuffer;
+			for (int n = offset + count; offset < n; offset++) {
+				long value = array[offset];
+				byteBuffer.put((byte)value);
+				byteBuffer.put((byte)(value >>> 8));
+				byteBuffer.put((byte)(value >>> 16));
+				byteBuffer.put((byte)(value >>> 24));
+				byteBuffer.put((byte)(value >>> 32));
+				byteBuffer.put((byte)(value >>> 40));
+				byteBuffer.put((byte)(value >>> 48));
+				byteBuffer.put((byte)(value >>> 56));
+			}
+			position = getBufferPosition(byteBuffer);
+		} else {
+			for (int n = offset + count; offset < n; offset++)
+				writeLong(array[offset]);
+		}
+	}
+
+	public void writeFloats (float[] array, int offset, int count) throws KryoException {
+		if (capacity >= count << 2) {
+			require(count << 2);
+			ByteBuffer byteBuffer = this.byteBuffer;
+			for (int n = offset + count; offset < n; offset++) {
+				int value = Float.floatToIntBits(array[offset]);
+				byteBuffer.put((byte)value);
+				byteBuffer.put((byte)(value >> 8));
+				byteBuffer.put((byte)(value >> 16));
+				byteBuffer.put((byte)(value >> 24));
+			}
+			position = getBufferPosition(byteBuffer);
+		} else {
+			for (int n = offset + count; offset < n; offset++)
+				writeFloat(array[offset]);
+		}
+	}
+
+	public void writeDoubles (double[] array, int offset, int count) throws KryoException {
+		if (capacity >= count << 3) {
+			require(count << 3);
+			ByteBuffer byteBuffer = this.byteBuffer;
+			for (int n = offset + count; offset < n; offset++) {
+				long value = Double.doubleToLongBits(array[offset]);
+				byteBuffer.put((byte)value);
+				byteBuffer.put((byte)(value >>> 8));
+				byteBuffer.put((byte)(value >>> 16));
+				byteBuffer.put((byte)(value >>> 24));
+				byteBuffer.put((byte)(value >>> 32));
+				byteBuffer.put((byte)(value >>> 40));
+				byteBuffer.put((byte)(value >>> 48));
+				byteBuffer.put((byte)(value >>> 56));
+			}
+			position = getBufferPosition(byteBuffer);
+		} else {
+			for (int n = offset + count; offset < n; offset++)
+				writeDouble(array[offset]);
+		}
+	}
+
+	public void writeShorts (short[] array, int offset, int count) throws KryoException {
+		if (capacity >= count << 1) {
+			require(count << 1);
+			for (int n = offset + count; offset < n; offset++) {
+				int value = array[offset];
+				byteBuffer.put((byte)value);
+				byteBuffer.put((byte)(value >>> 8));
+			}
+			position = getBufferPosition(byteBuffer);
+		} else {
+			for (int n = offset + count; offset < n; offset++)
+				writeShort(array[offset]);
+		}
+	}
+
+	public void writeChars (char[] array, int offset, int count) throws KryoException {
+		if (capacity >= count << 1) {
+			require(count << 1);
+			for (int n = offset + count; offset < n; offset++) {
+				int value = array[offset];
+				byteBuffer.put((byte)value);
+				byteBuffer.put((byte)(value >>> 8));
+			}
+			position = getBufferPosition(byteBuffer);
+		} else {
+			for (int n = offset + count; offset < n; offset++)
+				writeChar(array[offset]);
+		}
+	}
+
+	public void writeBooleans (boolean[] array, int offset, int count) throws KryoException {
+		if (capacity >= count) {
+			require(count);
+			for (int n = offset + count; offset < n; offset++)
+				byteBuffer.put(array[offset] ? (byte)1 : 0);
+			position = getBufferPosition(byteBuffer);
+		} else {
+			for (int n = offset + count; offset < n; offset++)
+				writeBoolean(array[offset]);
+		}
+	}
+}