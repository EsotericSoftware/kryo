--- conflicted
+++ resolved
@@ -1,788 +1,690 @@
-
-package com.esotericsoftware.kryo.serializers;
-
-import java.lang.annotation.ElementType;
-import java.lang.annotation.Retention;
-import java.lang.annotation.RetentionPolicy;
-import java.lang.annotation.Target;
-import java.lang.reflect.Array;
-import java.lang.reflect.Field;
-import java.lang.reflect.Method;
-import java.lang.reflect.Modifier;
-import java.lang.reflect.Type;
-import java.lang.reflect.TypeVariable;
-import java.security.AccessControlException;
-import java.util.ArrayList;
-import java.util.Arrays;
-import java.util.Collection;
-import java.util.Collections;
-import java.util.Comparator;
-import java.util.HashMap;
-import java.util.HashSet;
-import java.util.List;
-import java.util.Map;
-
-import com.esotericsoftware.kryo.Generics;
-import com.esotericsoftware.kryo.Kryo;
-import com.esotericsoftware.kryo.KryoException;
-import com.esotericsoftware.kryo.NotNull;
-import com.esotericsoftware.kryo.Registration;
-import com.esotericsoftware.kryo.Serializer;
-import com.esotericsoftware.kryo.factories.ReflectionSerializerFactory;
-import com.esotericsoftware.kryo.io.Input;
-import com.esotericsoftware.kryo.io.Output;
-import com.esotericsoftware.kryo.util.IntArray;
-import com.esotericsoftware.kryo.util.ObjectMap;
-import com.esotericsoftware.kryo.util.Util;
-import com.esotericsoftware.reflectasm.FieldAccess;
-
-import static com.esotericsoftware.minlog.Log.*;
-
-// BOZO - Make primitive serialization with ReflectASM configurable?
-
-/** Serializes objects using direct field assignment. No header or schema data is stored, only the data for each field. This
- * reduces output size but means if any field is added or removed, previously serialized bytes are invalidated. If fields are
- * public, bytecode generation will be used instead of reflection.
- * @see Serializer
- * @see Kryo#register(Class, Serializer)
- * @author Nathan Sweet <misc@n4te.com>
- * @author Roman Levenstein <romixlev@gmail.com> */
-public class FieldSerializer<T> extends Serializer<T> implements Comparator<FieldSerializer.CachedField> {
-	final Kryo kryo;
-	final Class type;
-	/** type variables declared for this type */
-	final private TypeVariable[] typeParameters;
-	private CachedField[] fields = new CachedField[0];
-	private CachedField[] transientFields = new CachedField[0];
-	protected HashSet<CachedField> removedFields = new HashSet();
-	Object access;
-	private boolean fieldsCanBeNull = true, setFieldsAsAccessible = true;
-	private boolean ignoreSyntheticFields = true;
-	private boolean fixedFieldTypes;
-	/** If set, ASM-backend is used. Otherwise Unsafe-based backend or reflection is used */
-	private boolean useAsmEnabled;
-	private FieldSerializerUnsafeUtil unsafeUtil;
-
-	private FieldSerializerGenericsUtil genericsUtil;
-
-	/** Concrete classes passed as values for type variables */
-	private Class[] generics;
-
-	private Generics genericsScope;
-
-	/** If set, this serializer tries to use a variable length encoding for int and long fields */
-	private boolean varIntsEnabled;
-
-	/** If set, adjacent primitive fields are written in bulk This flag may only work with Oracle JVMs, because they layout
-	 * primitive fields in memory in such a way that primitive fields are grouped together. This option has effect only when used
-	 * with Unsafe-based FieldSerializer.
-	 * <p>
-	 * FIXME: Not all versions of Sun/Oracle JDK properly work with this option. Disable it for now. Later add dynamic checks to
-	 * see if this feature is supported by a current JDK version.
-	 * </p> */
-	private boolean useMemRegions = false;
-
-	/** If set, transient fields will be copied */
-	private boolean copyTransient = true;
-
-	/** If set, transient fields will be serialized */
-	private final boolean serializeTransient = false;
-
-	private boolean hasObjectFields = false;
-
-	static CachedFieldFactory asmFieldFactory;
-	static CachedFieldFactory objectFieldFactory;
-	static CachedFieldFactory unsafeFieldFactory;
-
-	static boolean unsafeAvailable;
-	static Class<?> unsafeUtilClass;
-	static Method sortFieldsByOffsetMethod;
-
-	static {
-		try {
-			unsafeUtilClass = FieldSerializer.class.getClassLoader().loadClass("com.esotericsoftware.kryo.util.UnsafeUtil");
-			Method unsafeMethod = unsafeUtilClass.getMethod("unsafe");
-			sortFieldsByOffsetMethod = unsafeUtilClass.getMethod("sortFieldsByOffset", List.class);
-			Object unsafe = unsafeMethod.invoke(null);
-			if (unsafe != null) unsafeAvailable = true;
-		} catch (Throwable e) {
-			if (TRACE) trace("kryo", "sun.misc.Unsafe is unavailable.");
-		}
-	}
-
-	{
-		useAsmEnabled = !unsafeAvailable;
-		varIntsEnabled = true;
-		if (TRACE) trace("kryo", "Optimize ints: " + varIntsEnabled);
-	}
-
-	public FieldSerializer (Kryo kryo, Class type) {
-		this.kryo = kryo;
-		this.type = type;
-		this.typeParameters = type.getTypeParameters();
-		this.useAsmEnabled = kryo.getAsmEnabled();
-		if (!this.useAsmEnabled && !unsafeAvailable) {
-			this.useAsmEnabled = true;
-			if (TRACE) trace("kryo", "sun.misc.Unsafe is unavailable, using ASM.");
-		}
-		this.genericsUtil = new FieldSerializerGenericsUtil(this);
-		this.unsafeUtil = FieldSerializerUnsafeUtil.Factory.getInstance(this);
-		rebuildCachedFields();
-	}
-
-	public FieldSerializer (Kryo kryo, Class type, Class[] generics) {
-		this.kryo = kryo;
-		this.type = type;
-		this.generics = generics;
-		this.typeParameters = type.getTypeParameters();
-		this.useAsmEnabled = kryo.getAsmEnabled();
-		if (!this.useAsmEnabled && !unsafeAvailable) {
-			this.useAsmEnabled = true;
-			if (TRACE) trace("kryo", "sun.misc.Unsafe is unavailable, using ASM.");
-		}
-		this.genericsUtil = new FieldSerializerGenericsUtil(this);
-		this.unsafeUtil = FieldSerializerUnsafeUtil.Factory.getInstance(this);
-		rebuildCachedFields();
-	}
-
-	/** Called when the list of cached fields must be rebuilt. This is done any time settings are changed that affect which fields
-	 * will be used. It is called from the constructor for FieldSerializer, but not for subclasses. Subclasses must call this from
-	 * their constructor. */
-	protected void rebuildCachedFields () {
-		if (TRACE && generics != null) trace("kryo", "Generic type parameters: " + Arrays.toString(generics));
-		if (type.isInterface()) {
-			fields = new CachedField[0]; // No fields to serialize.
-			return;
-		}
-
-		hasObjectFields = false;
-
-		// For generic classes, generate a mapping from type variable names to the concrete types
-		// This mapping is the same for the whole class.
-		Generics genScope = genericsUtil.buildGenericsScope(type, generics);
-		genericsScope = genScope;
-
-		// Push proper scopes at serializer construction time
-		if (genericsScope != null) kryo.pushGenericsScope(type, genericsScope);
-
-		// Collect all fields.
-		List<Field> allFields = new ArrayList();
-		Class nextClass = type;
-		while (nextClass != Object.class) {
-			Field[] declaredFields = nextClass.getDeclaredFields();
-			if (declaredFields != null) {
-				for (Field f : declaredFields) {
-					if (Modifier.isStatic(f.getModifiers())) continue;
-					allFields.add(f);
-				}
-			}
-			nextClass = nextClass.getSuperclass();
-		}
-
-		ObjectMap context = kryo.getContext();
-
-		IntArray useAsm = new IntArray();
-
-		// Sort fields by their offsets
-		if (useMemRegions && !useAsmEnabled && unsafeAvailable) {
-			try {
-				Field[] allFieldsArray = (Field[])sortFieldsByOffsetMethod.invoke(null, allFields);
-				allFields = Arrays.asList(allFieldsArray);
-			} catch (Exception e) {
-				throw new RuntimeException("Cannot invoke UnsafeUtil.sortFieldsByOffset()", e);
-			}
-		}
-
-		// TODO: useAsm is modified as a side effect, this should be pulled out of buildValidFields
-		// Build a list of valid non-transient fields
-		List<Field> validFields = buildValidFields(false, allFields, context, useAsm);
-		// Build a list of valid transient fields
-		List<Field> validTransientFields = buildValidFields(true, allFields, context, useAsm);
-
-		// Use ReflectASM for any public fields.
-		if (useAsmEnabled && !Util.isAndroid && Modifier.isPublic(type.getModifiers()) && useAsm.indexOf(1) != -1) {
-			try {
-				access = FieldAccess.get(type);
-			} catch (RuntimeException ignored) {
-			}
-		}
-
-		List<CachedField> cachedFields = new ArrayList(validFields.size());
-		List<CachedField> cachedTransientFields = new ArrayList(validTransientFields.size());
-
-		// Process non-transient fields
-		createCachedFields(useAsm, validFields, cachedFields, 0);
-		// Process transient fields
-		createCachedFields(useAsm, validTransientFields, cachedTransientFields, validFields.size());
-
-		Collections.sort(cachedFields, this);
-		fields = cachedFields.toArray(new CachedField[cachedFields.size()]);
-
-		Collections.sort(cachedTransientFields, this);
-		transientFields = cachedTransientFields.toArray(new CachedField[cachedTransientFields.size()]);
-
-		initializeCachedFields();
-
-		if (genericsScope != null) kryo.popGenericsScope();
-
-<<<<<<< HEAD
-		for (CachedField field : removedFields)
-			removeField(field);
-=======
-		for (String fieldName : removedFields.keySet())
-			removeField(fieldName);
-		
-		processAnnotatedFields();
-	}
-
-	/**
-	 * Process annotated fields and set serializers according to the 
-	 * provided annotation.
-	 * 
-	 * @see BindKryoSerializer
-	 * @see CollectionSerializer.BindKryoSerializer
-	 * @see MapSerializer.BindKryoSerializer
-	 */
-	protected void processAnnotatedFields () {
-		for (int i = 0, n = fields.length; i < n; i++) {
-			Field field = fields[i].getField();
-
-			// Set a specific serializer for a particular field
-			if (field.isAnnotationPresent(FieldSerializer.BindKryoSerializer.class)) {
-				Class<? extends Serializer> serializerClass = field.getAnnotation(FieldSerializer.BindKryoSerializer.class).value();
-				Serializer s = ReflectionSerializerFactory.makeSerializer(this.getKryo(), serializerClass, field.getClass());
-				fields[i].setSerializer(s);
-			}
-
-			if (field.isAnnotationPresent(CollectionSerializer.BindKryoSerializer.class)
-				&& field.isAnnotationPresent(MapSerializer.BindKryoSerializer.class)) {
-
-			}
-			// Set a specific collection serializer for a particular field
-			if (field.isAnnotationPresent(CollectionSerializer.BindKryoSerializer.class)) {
-				if (fields[i].serializer != null)
-					throw new RuntimeException("CollectionSerialier.BindKryoSerializer cannot be used with field "
-						+ fields[i].getField().getDeclaringClass().getName() + "." + fields[i].getField().getName()
-						+ ", because it has a serializer already.");
-				CollectionSerializer.BindKryoSerializer annotation = field
-					.getAnnotation(CollectionSerializer.BindKryoSerializer.class);
-				if (Collection.class.isAssignableFrom(fields[i].field.getType())) {
-					Class<? extends Serializer> elementSerializerClass = annotation.elementSerializer();
-					if (elementSerializerClass == Serializer.class) elementSerializerClass = null;
-					Serializer elementSerializer = (elementSerializerClass == null) ? null : ReflectionSerializerFactory
-						.makeSerializer(this.getKryo(), elementSerializerClass, field.getClass());
-					boolean elementsCanBeNull = annotation.elementsCanBeNull();
-					Class<?> elementClass = annotation.elementClass();
-					if (elementClass == Object.class) elementClass = null;
-					CollectionSerializer serializer = new CollectionSerializer();
-					serializer.setElementsCanBeNull(elementsCanBeNull);
-					serializer.setElementClass(elementClass, elementSerializer);
-					fields[i].setSerializer(serializer);
-				} else {
-					throw new RuntimeException(
-						"CollectionSerialier.BindKryoSerializer should be used only with fields implementing java.util.Collection, but field "
-							+ fields[i].getField().getDeclaringClass().getName() + "." + fields[i].getField().getName()
-							+ " does not implement it.");
-				}
-			}
-
-			// Set a specific map serializer for a particular field
-			if (field.isAnnotationPresent(MapSerializer.BindKryoSerializer.class)) {
-				if (fields[i].serializer != null)
-					throw new RuntimeException("MapSerialier.BindKryoSerializer cannot be used with field "
-						+ fields[i].getField().getDeclaringClass().getName() + "." + fields[i].getField().getName()
-						+ ", because it has a serializer already.");
-				MapSerializer.BindKryoSerializer annotation = field.getAnnotation(MapSerializer.BindKryoSerializer.class);
-				if (Map.class.isAssignableFrom(fields[i].field.getType())) {
-					Class<? extends Serializer> valueSerializerClass = annotation.valueSerializer();
-					Class<? extends Serializer> keySerializerClass = annotation.keySerializer();
-
-					if (valueSerializerClass == Serializer.class) valueSerializerClass = null;
-					if (keySerializerClass == Serializer.class) keySerializerClass = null;
-
-					Serializer valueSerializer = (valueSerializerClass == null) ? null : ReflectionSerializerFactory.makeSerializer(
-						this.getKryo(), valueSerializerClass, field.getClass());
-					Serializer keySerializer = (keySerializerClass == null) ? null : ReflectionSerializerFactory.makeSerializer(
-						this.getKryo(), keySerializerClass, field.getClass());
-					boolean valuesCanBeNull = annotation.valuesCanBeNull();
-					boolean keysCanBeNull = annotation.keysCanBeNull();
-					Class<?> keyClass = annotation.keyClass();
-					Class<?> valueClass = annotation.valueClass();
-
-					if (keyClass == Object.class) keyClass = null;
-					if (valueClass == Object.class) valueClass = null;
-
-					MapSerializer serializer = new MapSerializer();
-					serializer.setKeysCanBeNull(keysCanBeNull);
-					serializer.setValuesCanBeNull(valuesCanBeNull);
-					serializer.setKeyClass(keyClass, keySerializer);
-					serializer.setValueClass(valueClass, valueSerializer);
-					fields[i].setSerializer(serializer);
-				} else {
-					throw new RuntimeException(
-						"MapSerialier.BindKryoSerializer should be used only with fields implementing java.util.Map, but field "
-							+ fields[i].getField().getDeclaringClass().getName() + "." + fields[i].getField().getName()
-							+ " does not implement it.");
-				}
-			}
-
-		}
->>>>>>> c8b6367f
-	}
-
-	private List<Field> buildValidFields (boolean transientFields, List<Field> allFields, ObjectMap context, IntArray useAsm) {
-		List<Field> result = new ArrayList(allFields.size());
-
-		for (int i = 0, n = allFields.size(); i < n; i++) {
-			Field field = allFields.get(i);
-
-			int modifiers = field.getModifiers();
-			if (Modifier.isTransient(modifiers) != transientFields) continue;
-			if (Modifier.isStatic(modifiers)) continue;
-			if (field.isSynthetic() && ignoreSyntheticFields) continue;
-
-			if (!field.isAccessible()) {
-				if (!setFieldsAsAccessible) continue;
-				try {
-					field.setAccessible(true);
-				} catch (AccessControlException ex) {
-					continue;
-				}
-			}
-
-			Optional optional = field.getAnnotation(Optional.class);
-			if (optional != null && !context.containsKey(optional.value())) continue;
-
-			result.add(field);
-
-			// BOZO - Must be public?
-			useAsm.add(!Modifier.isFinal(modifiers) && Modifier.isPublic(modifiers)
-				&& Modifier.isPublic(field.getType().getModifiers()) ? 1 : 0);
-		}
-		return result;
-	}
-
-	private void createCachedFields (IntArray useAsm, List<Field> validFields, List<CachedField> cachedFields, int baseIndex) {
-
-		if (useAsmEnabled || !useMemRegions) {
-			for (int i = 0, n = validFields.size(); i < n; i++) {
-				Field field = validFields.get(i);
-				int accessIndex = -1;
-				if (access != null && useAsm.get(baseIndex + i) == 1) accessIndex = ((FieldAccess)access).getIndex(field.getName());
-				cachedFields.add(newCachedField(field, cachedFields.size(), accessIndex));
-			}
-		} else {
-			unsafeUtil.createUnsafeCacheFieldsAndRegions(validFields, cachedFields, baseIndex, useAsm);
-		}
-	}
-
-	public void setGenerics (Kryo kryo, Class[] generics) {
-		this.generics = generics;
-		if (typeParameters != null && typeParameters.length > 0) {
-			// TODO: There is probably no need to rebuild all cached fields from scratch.
-			// Generic parameter types do not affect the set of fields, offsets of fields,
-			// transient and non-transient properties. They only affect the type of
-			// fields and serializers selected for each field.
-			rebuildCachedFields();
-		}
-	}
-
-	protected void initializeCachedFields () {
-	}
-
-	CachedField newCachedField (Field field, int fieldIndex, int accessIndex) {
-		Class[] fieldClass = new Class[] {field.getType()};
-		Type fieldGenericType = field.getGenericType();
-		CachedField cachedField;
-
-		if (fieldGenericType == fieldClass[0]) {
-			// This is a field without generic type parameters
-			if (TRACE) trace("kryo", "Field " + field.getName() + ": " + fieldClass[0]);
-			cachedField = newMatchingCachedField(field, accessIndex, fieldClass[0], fieldGenericType, null);
-		} else {
-			cachedField = genericsUtil.newCachedFieldOfGenericType(field, accessIndex, fieldClass, fieldGenericType);
-		}
-
-		if (cachedField instanceof ObjectField) {
-			hasObjectFields = true;
-		}
-
-		cachedField.field = field;
-		cachedField.varIntsEnabled = varIntsEnabled;
-
-		if (!useAsmEnabled) {
-			cachedField.offset = unsafeUtil.getObjectFieldOffset(field);
-		}
-
-		cachedField.access = (FieldAccess)access;
-		cachedField.accessIndex = accessIndex;
-		cachedField.canBeNull = fieldsCanBeNull && !fieldClass[0].isPrimitive() && !field.isAnnotationPresent(NotNull.class);
-
-		// Always use the same serializer for this field if the field's class is final.
-		if (kryo.isFinal(fieldClass[0]) || fixedFieldTypes) cachedField.valueClass = fieldClass[0];
-
-		return cachedField;
-	}
-
-	CachedField newMatchingCachedField (Field field, int accessIndex, Class fieldClass, Type fieldGenericType,
-		Class[] fieldGenerics) {
-		CachedField cachedField;
-		if (accessIndex != -1) {
-			cachedField = getAsmFieldFactory().createCachedField(fieldClass, field, this);
-		} else if (!useAsmEnabled) {
-			cachedField = getUnsafeFieldFactory().createCachedField(fieldClass, field, this);
-		} else {
-			cachedField = getObjectFieldFactory().createCachedField(fieldClass, field, this);
-			if (fieldGenerics != null)
-				((ObjectField)cachedField).generics = fieldGenerics;
-			else {
-				Class[] cachedFieldGenerics = FieldSerializerGenericsUtil.getGenerics(fieldGenericType, kryo);
-				((ObjectField)cachedField).generics = cachedFieldGenerics;
-				if (TRACE) trace("kryo", "Field generics: " + Arrays.toString(cachedFieldGenerics));
-			}
-		}
-		return cachedField;
-	}
-
-	private CachedFieldFactory getAsmFieldFactory () {
-		if (asmFieldFactory == null) asmFieldFactory = new AsmCachedFieldFactory();
-		return asmFieldFactory;
-	}
-
-	private CachedFieldFactory getObjectFieldFactory () {
-		if (objectFieldFactory == null) objectFieldFactory = new ObjectCachedFieldFactory();
-		return objectFieldFactory;
-	}
-
-	private CachedFieldFactory getUnsafeFieldFactory () {
-		// Use reflection to load UnsafeFieldFactory, so that there is no explicit dependency
-		// on anything using Unsafe. This is required to make FieldSerializer work on those
-		// platforms that do not support sun.misc.Unsafe properly.
-		if (unsafeFieldFactory == null) {
-			try {
-				unsafeFieldFactory = (CachedFieldFactory)this.getClass().getClassLoader()
-					.loadClass("com.esotericsoftware.kryo.serializers.UnsafeCachedFieldFactory").newInstance();
-			} catch (Exception e) {
-				throw new RuntimeException("Cannot create UnsafeFieldFactory", e);
-			}
-		}
-		return unsafeFieldFactory;
-	}
-
-	public int compare (CachedField o1, CachedField o2) {
-		// Fields are sorted by alpha so the order of the data is known.
-		return o1.field.getName().compareTo(o2.field.getName());
-	}
-
-	/** Sets the default value for {@link CachedField#setCanBeNull(boolean)}. Calling this method resets the {@link #getFields()
-	 * cached fields}.
-	 * @param fieldsCanBeNull False if none of the fields are null. Saves 0-1 byte per field. True if it is not known (default). */
-	public void setFieldsCanBeNull (boolean fieldsCanBeNull) {
-		this.fieldsCanBeNull = fieldsCanBeNull;
-		if (TRACE) trace("kryo", "setFieldsCanBeNull: " + fieldsCanBeNull);
-		rebuildCachedFields();
-	}
-
-	/** Controls which fields are serialized. Calling this method resets the {@link #getFields() cached fields}.
-	 * @param setFieldsAsAccessible If true, all non-transient fields (inlcuding private fields) will be serialized and
-	 *           {@link Field#setAccessible(boolean) set as accessible} if necessary (default). If false, only fields in the public
-	 *           API will be serialized. */
-	public void setFieldsAsAccessible (boolean setFieldsAsAccessible) {
-		this.setFieldsAsAccessible = setFieldsAsAccessible;
-		if (TRACE) trace("kryo", "setFieldsAsAccessible: " + setFieldsAsAccessible);
-		rebuildCachedFields();
-	}
-
-	/** Controls if synthetic fields are serialized. Default is true. Calling this method resets the {@link #getFields() cached
-	 * fields}.
-	 * @param ignoreSyntheticFields If true, only non-synthetic fields will be serialized. */
-	public void setIgnoreSyntheticFields (boolean ignoreSyntheticFields) {
-		this.ignoreSyntheticFields = ignoreSyntheticFields;
-		if (TRACE) trace("kryo", "setIgnoreSyntheticFields: " + ignoreSyntheticFields);
-		rebuildCachedFields();
-	}
-
-	/** Sets the default value for {@link CachedField#setClass(Class)} to the field's declared type. This allows FieldSerializer to
-	 * be more efficient, since it knows field values will not be a subclass of their declared type. Default is false. Calling this
-	 * method resets the {@link #getFields() cached fields}. */
-	public void setFixedFieldTypes (boolean fixedFieldTypes) {
-		this.fixedFieldTypes = fixedFieldTypes;
-		if (TRACE) trace("kryo", "setFixedFieldTypes: " + fixedFieldTypes);
-		rebuildCachedFields();
-	}
-
-	/** Controls whether ASM should be used. Calling this method resets the {@link #getFields() cached fields}.
-	 * @param setUseAsm If true, ASM will be used for fast serialization. If false, Unsafe will be used (default) */
-	public void setUseAsm (boolean setUseAsm) {
-		useAsmEnabled = setUseAsm;
-		if (!useAsmEnabled && !unsafeAvailable) {
-			useAsmEnabled = true;
-			if (TRACE) trace("kryo", "sun.misc.Unsafe is unavailable, using ASM.");
-		}
-		// optimizeInts = useAsmBackend;
-		if (TRACE) trace("kryo", "setUseAsm: " + setUseAsm);
-		rebuildCachedFields();
-	}
-
-	// Enable/disable copying of transient fields
-	public void setCopyTransient (boolean setCopyTransient) {
-		copyTransient = setCopyTransient;
-	}
-
-	/** This method can be called for different fields having the same type. Even though the raw type is the same, if the type is
-	 * generic, it could happen that different concrete classes are used to instantiate it. Therefore, in case of different
-	 * instantiation parameters, the fields analysis should be repeated.
-	 * 
-	 * TODO: Cache serializer instances generated for a given set of generic parameters. Reuse it later instead of recomputing
-	 * every time. */
-	public void write (Kryo kryo, Output output, T object) {
-		if (TRACE) trace("kryo", "FieldSerializer.write fields of class: " + object.getClass().getName());
-
-		if (typeParameters != null && generics != null) {
-			// Rebuild fields info. It may result in rebuilding the genericScope
-			rebuildCachedFields();
-		}
-
-		if (genericsScope != null) {
-			// Push proper scopes at serializer usage time
-			kryo.pushGenericsScope(type, genericsScope);
-		}
-
-		CachedField[] fields = this.fields;
-		for (int i = 0, n = fields.length; i < n; i++)
-			fields[i].write(output, object);
-
-		// Serialize transient fields
-		if (serializeTransient) {
-			for (int i = 0, n = transientFields.length; i < n; i++)
-				transientFields[i].write(output, object);
-		}
-
-		if (genericsScope != null) {
-			// Pop the scope for generics
-			kryo.popGenericsScope();
-		}
-	}
-
-	public T read (Kryo kryo, Input input, Class<T> type) {
-		try {
-
-			if (typeParameters != null && generics != null) {
-				// Rebuild fields info. It may result in rebuilding the
-				// genericScope
-				rebuildCachedFields();
-			}
-
-			if (genericsScope != null) {
-				// Push a new scope for generics
-				kryo.pushGenericsScope(type, genericsScope);
-			}
-
-			T object = create(kryo, input, type);
-			kryo.reference(object);
-
-			CachedField[] fields = this.fields;
-			for (int i = 0, n = fields.length; i < n; i++)
-				fields[i].read(input, object);
-
-			// De-serialize transient fields
-			if (serializeTransient) {
-				for (int i = 0, n = transientFields.length; i < n; i++)
-					transientFields[i].read(input, object);
-			}
-			return object;
-		} finally {
-			if (genericsScope != null && kryo.getGenericsScope() != null) {
-				// Pop the scope for generics
-				kryo.popGenericsScope();
-			}
-		}
-	}
-
-	/** Used by {@link #read(Kryo, Input, Class)} to create the new object. This can be overridden to customize object creation, eg
-	 * to call a constructor with arguments. The default implementation uses {@link Kryo#newInstance(Class)}. */
-	protected T create (Kryo kryo, Input input, Class<T> type) {
-		return kryo.newInstance(type);
-	}
-
-	/** Allows specific fields to be optimized. */
-	public CachedField getField (String fieldName) {
-		for (CachedField cachedField : fields)
-			if (cachedField.field.getName().equals(fieldName)) return cachedField;
-		throw new IllegalArgumentException("Field \"" + fieldName + "\" not found on class: " + type.getName());
-	}
-
-	/** Removes a field so that it won't be serialized. */
-	public void removeField (String fieldName) {
-		for (int i = 0; i < fields.length; i++) {
-			CachedField cachedField = fields[i];
-			if (cachedField.field.getName().equals(fieldName)) {
-				CachedField[] newFields = new CachedField[fields.length - 1];
-				System.arraycopy(fields, 0, newFields, 0, i);
-				System.arraycopy(fields, i + 1, newFields, i, newFields.length - i);
-				fields = newFields;
-				removedFields.add(cachedField);
-				return;
-			}
-		}
-		throw new IllegalArgumentException("Field \"" + fieldName + "\" not found on class: " + type.getName());
-	}
-
-<<<<<<< HEAD
-	/** Removes a field so that it won't be serialized. */
-	public void removeField (CachedField removeField) {
-		for (int i = 0; i < fields.length; i++) {
-			CachedField cachedField = fields[i];
-			if (cachedField == removeField) {
-				CachedField[] newFields = new CachedField[fields.length - 1];
-				System.arraycopy(fields, 0, newFields, 0, i);
-				System.arraycopy(fields, i + 1, newFields, i, newFields.length - i);
-				fields = newFields;
-				removedFields.add(cachedField);
-				return;
-			}
-		}
-		throw new IllegalArgumentException("Field \"" + removeField + "\" not found on class: " + type.getName());
-	}
-
-=======
-	/**
-	 * Get all fields controlled by this FieldSerializer 
-	 * @return all fields controlled by this FieldSerializer
-	 */
->>>>>>> c8b6367f
-	public CachedField[] getFields () {
-		return fields;
-	}
-	
-	public Class getType () {
-		return type;
-	}
-
-	public Kryo getKryo () {
-		return kryo;
-	}
-
-	public boolean getUseAsmEnabled () {
-		return useAsmEnabled;
-	}
-
-	public boolean getUseMemRegions () {
-		return useMemRegions;
-	}
-
-	public boolean getCopyTransient () {
-		return copyTransient;
-	}
-
-	/** Used by {@link #copy(Kryo, Object)} to create the new object. This can be overridden to customize object creation, eg to
-	 * call a constructor with arguments. The default implementation uses {@link Kryo#newInstance(Class)}. */
-	protected T createCopy (Kryo kryo, T original) {
-		return (T)kryo.newInstance(original.getClass());
-	}
-
-	public T copy (Kryo kryo, T original) {
-		T copy = createCopy(kryo, original);
-		kryo.reference(copy);
-
-		// Copy transient fields
-		if (copyTransient) {
-			for (int i = 0, n = transientFields.length; i < n; i++)
-				transientFields[i].copy(original, copy);
-		}
-
-		for (int i = 0, n = fields.length; i < n; i++)
-			fields[i].copy(original, copy);
-
-		return copy;
-	}
-
-	public final Generics getGenericsScope () {
-		return genericsScope;
-	}
-
-	/** Controls how a field will be serialized. */
-	public static abstract class CachedField<X> {
-		Field field;
-		FieldAccess access;
-		Class valueClass;
-		Serializer serializer;
-		boolean canBeNull;
-		int accessIndex = -1;
-		long offset = -1;
-		boolean varIntsEnabled = true;
-
-		/** @param valueClass The concrete class of the values for this field. This saves 1-2 bytes. The serializer registered for the
-		 *           specified class will be used. Only set to a non-null value if the field type in the class definition is final
-		 *           or the values for this field will not vary. */
-		public void setClass (Class valueClass) {
-			this.valueClass = valueClass;
-			this.serializer = null;
-		}
-
-		/** @param valueClass The concrete class of the values for this field. This saves 1-2 bytes. Only set to a non-null value if
-		 *           the field type in the class definition is final or the values for this field will not vary. */
-		public void setClass (Class valueClass, Serializer serializer) {
-			this.valueClass = valueClass;
-			this.serializer = serializer;
-		}
-
-		public void setSerializer (Serializer serializer) {
-			this.serializer = serializer;
-		}
-		
-		public Serializer getSerializer() {
-			return this.serializer;
-		}
-
-		public void setCanBeNull (boolean canBeNull) {
-			this.canBeNull = canBeNull;
-		}
-
-		public Field getField () {
-			return field;
-		}
-
-		public String toString () {
-			return field.getName();
-		}
-
-		abstract public void write (Output output, Object object);
-
-		abstract public void read (Input input, Object object);
-
-		abstract public void copy (Object original, Object copy);
-	}
-
-	public static interface CachedFieldFactory {
-		public CachedField createCachedField (Class fieldClass, Field field, FieldSerializer ser);
-	}
-
-	/** Indicates a field should be ignored when its declaring class is registered unless the {@link Kryo#getContext() context} has
-	 * a value set for the specified key. This can be useful when a field must be serialized for one purpose, but not for another.
-	 * Eg, a class for a networked application could have a field that should not be serialized and sent to clients, but should be
-	 * serialized when stored on the server.
-	 * @author Nathan Sweet <misc@n4te.com> */
-	@Retention(RetentionPolicy.RUNTIME)
-	@Target(ElementType.FIELD)
-	static public @interface Optional {
-		public String value();
-	}
-
-	/**
-	 * Used to annotate fields with a specific Kryo serializer.
-	 */
-	@Retention(RetentionPolicy.RUNTIME)
-	@Target(ElementType.FIELD)
-	public @interface BindKryoSerializer {
-
-	    /**
-	     * Value.
-	     * 
-	     * @return the class<? extends serializer> used for this field
-	     */
-	    @SuppressWarnings("rawtypes")
-	    Class<? extends Serializer> value();
-
-	}
-}
+
+package com.esotericsoftware.kryo.serializers;
+
+import java.lang.annotation.ElementType;
+import java.lang.annotation.Retention;
+import java.lang.annotation.RetentionPolicy;
+import java.lang.annotation.Target;
+import java.lang.reflect.Array;
+import java.lang.reflect.Field;
+import java.lang.reflect.Method;
+import java.lang.reflect.Modifier;
+import java.lang.reflect.Type;
+import java.lang.reflect.TypeVariable;
+import java.security.AccessControlException;
+import java.util.ArrayList;
+import java.util.Arrays;
+import java.util.Collection;
+import java.util.Collections;
+import java.util.Comparator;
+import java.util.HashMap;
+import java.util.HashSet;
+import java.util.List;
+import java.util.Map;
+
+import com.esotericsoftware.kryo.Generics;
+import com.esotericsoftware.kryo.Kryo;
+import com.esotericsoftware.kryo.KryoException;
+import com.esotericsoftware.kryo.NotNull;
+import com.esotericsoftware.kryo.Registration;
+import com.esotericsoftware.kryo.Serializer;
+import com.esotericsoftware.kryo.factories.ReflectionSerializerFactory;
+import com.esotericsoftware.kryo.io.Input;
+import com.esotericsoftware.kryo.io.Output;
+import com.esotericsoftware.kryo.util.IntArray;
+import com.esotericsoftware.kryo.util.ObjectMap;
+import com.esotericsoftware.kryo.util.Util;
+import com.esotericsoftware.reflectasm.FieldAccess;
+
+import static com.esotericsoftware.minlog.Log.*;
+
+// BOZO - Make primitive serialization with ReflectASM configurable?
+
+/** Serializes objects using direct field assignment. No header or schema data is stored, only the data for each field. This
+ * reduces output size but means if any field is added or removed, previously serialized bytes are invalidated. If fields are
+ * public, bytecode generation will be used instead of reflection.
+ * @see Serializer
+ * @see Kryo#register(Class, Serializer)
+ * @author Nathan Sweet <misc@n4te.com>
+ * @author Roman Levenstein <romixlev@gmail.com> */
+public class FieldSerializer<T> extends Serializer<T> implements Comparator<FieldSerializer.CachedField> {
+	final Kryo kryo;
+	final Class type;
+	/** type variables declared for this type */
+	final private TypeVariable[] typeParameters;
+	private CachedField[] fields = new CachedField[0];
+	private CachedField[] transientFields = new CachedField[0];
+	protected HashSet<CachedField> removedFields = new HashSet();
+	Object access;
+	private boolean fieldsCanBeNull = true, setFieldsAsAccessible = true;
+	private boolean ignoreSyntheticFields = true;
+	private boolean fixedFieldTypes;
+	/** If set, ASM-backend is used. Otherwise Unsafe-based backend or reflection is used */
+	private boolean useAsmEnabled;
+	private FieldSerializerUnsafeUtil unsafeUtil;
+
+	private FieldSerializerGenericsUtil genericsUtil;
+	
+	private FieldSerializerAnnotationsUtil annotationsUtil;
+
+	/** Concrete classes passed as values for type variables */
+	private Class[] generics;
+
+	private Generics genericsScope;
+
+	/** If set, this serializer tries to use a variable length encoding for int and long fields */
+	private boolean varIntsEnabled;
+
+	/** If set, adjacent primitive fields are written in bulk This flag may only work with Oracle JVMs, because they layout
+	 * primitive fields in memory in such a way that primitive fields are grouped together. This option has effect only when used
+	 * with Unsafe-based FieldSerializer.
+	 * <p>
+	 * FIXME: Not all versions of Sun/Oracle JDK properly work with this option. Disable it for now. Later add dynamic checks to
+	 * see if this feature is supported by a current JDK version.
+	 * </p> */
+	private boolean useMemRegions = false;
+
+	/** If set, transient fields will be copied */
+	private boolean copyTransient = true;
+
+	/** If set, transient fields will be serialized */
+	private final boolean serializeTransient = false;
+
+	private boolean hasObjectFields = false;
+
+	static CachedFieldFactory asmFieldFactory;
+	static CachedFieldFactory objectFieldFactory;
+	static CachedFieldFactory unsafeFieldFactory;
+
+	static boolean unsafeAvailable;
+	static Class<?> unsafeUtilClass;
+	static Method sortFieldsByOffsetMethod;
+
+	static {
+		try {
+			unsafeUtilClass = FieldSerializer.class.getClassLoader().loadClass("com.esotericsoftware.kryo.util.UnsafeUtil");
+			Method unsafeMethod = unsafeUtilClass.getMethod("unsafe");
+			sortFieldsByOffsetMethod = unsafeUtilClass.getMethod("sortFieldsByOffset", List.class);
+			Object unsafe = unsafeMethod.invoke(null);
+			if (unsafe != null) unsafeAvailable = true;
+		} catch (Throwable e) {
+			if (TRACE) trace("kryo", "sun.misc.Unsafe is unavailable.");
+		}
+	}
+
+	{
+		useAsmEnabled = !unsafeAvailable;
+		varIntsEnabled = true;
+		if (TRACE) trace("kryo", "Optimize ints: " + varIntsEnabled);
+	}
+
+	public FieldSerializer (Kryo kryo, Class type) {
+		this.kryo = kryo;
+		this.type = type;
+		this.typeParameters = type.getTypeParameters();
+		this.useAsmEnabled = kryo.getAsmEnabled();
+		if (!this.useAsmEnabled && !unsafeAvailable) {
+			this.useAsmEnabled = true;
+			if (TRACE) trace("kryo", "sun.misc.Unsafe is unavailable, using ASM.");
+		}
+		this.genericsUtil = new FieldSerializerGenericsUtil(this);
+		this.unsafeUtil = FieldSerializerUnsafeUtil.Factory.getInstance(this);
+		this.annotationsUtil = new FieldSerializerAnnotationsUtil(this);
+		rebuildCachedFields();
+	}
+
+	public FieldSerializer (Kryo kryo, Class type, Class[] generics) {
+		this.kryo = kryo;
+		this.type = type;
+		this.generics = generics;
+		this.typeParameters = type.getTypeParameters();
+		this.useAsmEnabled = kryo.getAsmEnabled();
+		if (!this.useAsmEnabled && !unsafeAvailable) {
+			this.useAsmEnabled = true;
+			if (TRACE) trace("kryo", "sun.misc.Unsafe is unavailable, using ASM.");
+		}
+		this.genericsUtil = new FieldSerializerGenericsUtil(this);
+		this.unsafeUtil = FieldSerializerUnsafeUtil.Factory.getInstance(this);
+		this.annotationsUtil = new FieldSerializerAnnotationsUtil(this);
+		rebuildCachedFields();
+	}
+
+	/** Called when the list of cached fields must be rebuilt. This is done any time settings are changed that affect which fields
+	 * will be used. It is called from the constructor for FieldSerializer, but not for subclasses. Subclasses must call this from
+	 * their constructor. */
+	protected void rebuildCachedFields () {
+		if (TRACE && generics != null) trace("kryo", "Generic type parameters: " + Arrays.toString(generics));
+		if (type.isInterface()) {
+			fields = new CachedField[0]; // No fields to serialize.
+			return;
+		}
+
+		hasObjectFields = false;
+
+		// For generic classes, generate a mapping from type variable names to the concrete types
+		// This mapping is the same for the whole class.
+		Generics genScope = genericsUtil.buildGenericsScope(type, generics);
+		genericsScope = genScope;
+
+		// Push proper scopes at serializer construction time
+		if (genericsScope != null) kryo.pushGenericsScope(type, genericsScope);
+
+		// Collect all fields.
+		List<Field> allFields = new ArrayList();
+		Class nextClass = type;
+		while (nextClass != Object.class) {
+			Field[] declaredFields = nextClass.getDeclaredFields();
+			if (declaredFields != null) {
+				for (Field f : declaredFields) {
+					if (Modifier.isStatic(f.getModifiers())) continue;
+					allFields.add(f);
+				}
+			}
+			nextClass = nextClass.getSuperclass();
+		}
+
+		ObjectMap context = kryo.getContext();
+
+		IntArray useAsm = new IntArray();
+
+		// Sort fields by their offsets
+		if (useMemRegions && !useAsmEnabled && unsafeAvailable) {
+			try {
+				Field[] allFieldsArray = (Field[])sortFieldsByOffsetMethod.invoke(null, allFields);
+				allFields = Arrays.asList(allFieldsArray);
+			} catch (Exception e) {
+				throw new RuntimeException("Cannot invoke UnsafeUtil.sortFieldsByOffset()", e);
+			}
+		}
+
+		// TODO: useAsm is modified as a side effect, this should be pulled out of buildValidFields
+		// Build a list of valid non-transient fields
+		List<Field> validFields = buildValidFields(false, allFields, context, useAsm);
+		// Build a list of valid transient fields
+		List<Field> validTransientFields = buildValidFields(true, allFields, context, useAsm);
+
+		// Use ReflectASM for any public fields.
+		if (useAsmEnabled && !Util.isAndroid && Modifier.isPublic(type.getModifiers()) && useAsm.indexOf(1) != -1) {
+			try {
+				access = FieldAccess.get(type);
+			} catch (RuntimeException ignored) {
+			}
+		}
+
+		List<CachedField> cachedFields = new ArrayList(validFields.size());
+		List<CachedField> cachedTransientFields = new ArrayList(validTransientFields.size());
+
+		// Process non-transient fields
+		createCachedFields(useAsm, validFields, cachedFields, 0);
+		// Process transient fields
+		createCachedFields(useAsm, validTransientFields, cachedTransientFields, validFields.size());
+
+		Collections.sort(cachedFields, this);
+		fields = cachedFields.toArray(new CachedField[cachedFields.size()]);
+
+		Collections.sort(cachedTransientFields, this);
+		transientFields = cachedTransientFields.toArray(new CachedField[cachedTransientFields.size()]);
+
+		initializeCachedFields();
+
+		if (genericsScope != null) kryo.popGenericsScope();
+
+		for (CachedField field : removedFields)
+			removeField(field);
+		
+		annotationsUtil.processAnnotatedFields(this);
+	}
+
+	private List<Field> buildValidFields (boolean transientFields, List<Field> allFields, ObjectMap context, IntArray useAsm) {
+		List<Field> result = new ArrayList(allFields.size());
+
+		for (int i = 0, n = allFields.size(); i < n; i++) {
+			Field field = allFields.get(i);
+
+			int modifiers = field.getModifiers();
+			if (Modifier.isTransient(modifiers) != transientFields) continue;
+			if (Modifier.isStatic(modifiers)) continue;
+			if (field.isSynthetic() && ignoreSyntheticFields) continue;
+
+			if (!field.isAccessible()) {
+				if (!setFieldsAsAccessible) continue;
+				try {
+					field.setAccessible(true);
+				} catch (AccessControlException ex) {
+					continue;
+				}
+			}
+
+			Optional optional = field.getAnnotation(Optional.class);
+			if (optional != null && !context.containsKey(optional.value())) continue;
+
+			result.add(field);
+
+			// BOZO - Must be public?
+			useAsm.add(!Modifier.isFinal(modifiers) && Modifier.isPublic(modifiers)
+				&& Modifier.isPublic(field.getType().getModifiers()) ? 1 : 0);
+		}
+		return result;
+	}
+
+	private void createCachedFields (IntArray useAsm, List<Field> validFields, List<CachedField> cachedFields, int baseIndex) {
+
+		if (useAsmEnabled || !useMemRegions) {
+			for (int i = 0, n = validFields.size(); i < n; i++) {
+				Field field = validFields.get(i);
+				int accessIndex = -1;
+				if (access != null && useAsm.get(baseIndex + i) == 1) accessIndex = ((FieldAccess)access).getIndex(field.getName());
+				cachedFields.add(newCachedField(field, cachedFields.size(), accessIndex));
+			}
+		} else {
+			unsafeUtil.createUnsafeCacheFieldsAndRegions(validFields, cachedFields, baseIndex, useAsm);
+		}
+	}
+
+	public void setGenerics (Kryo kryo, Class[] generics) {
+		this.generics = generics;
+		if (typeParameters != null && typeParameters.length > 0) {
+			// TODO: There is probably no need to rebuild all cached fields from scratch.
+			// Generic parameter types do not affect the set of fields, offsets of fields,
+			// transient and non-transient properties. They only affect the type of
+			// fields and serializers selected for each field.
+			rebuildCachedFields();
+		}
+	}
+
+	protected void initializeCachedFields () {
+	}
+
+	CachedField newCachedField (Field field, int fieldIndex, int accessIndex) {
+		Class[] fieldClass = new Class[] {field.getType()};
+		Type fieldGenericType = field.getGenericType();
+		CachedField cachedField;
+
+		if (fieldGenericType == fieldClass[0]) {
+			// This is a field without generic type parameters
+			if (TRACE) trace("kryo", "Field " + field.getName() + ": " + fieldClass[0]);
+			cachedField = newMatchingCachedField(field, accessIndex, fieldClass[0], fieldGenericType, null);
+		} else {
+			cachedField = genericsUtil.newCachedFieldOfGenericType(field, accessIndex, fieldClass, fieldGenericType);
+		}
+
+		if (cachedField instanceof ObjectField) {
+			hasObjectFields = true;
+		}
+
+		cachedField.field = field;
+		cachedField.varIntsEnabled = varIntsEnabled;
+
+		if (!useAsmEnabled) {
+			cachedField.offset = unsafeUtil.getObjectFieldOffset(field);
+		}
+
+		cachedField.access = (FieldAccess)access;
+		cachedField.accessIndex = accessIndex;
+		cachedField.canBeNull = fieldsCanBeNull && !fieldClass[0].isPrimitive() && !field.isAnnotationPresent(NotNull.class);
+
+		// Always use the same serializer for this field if the field's class is final.
+		if (kryo.isFinal(fieldClass[0]) || fixedFieldTypes) cachedField.valueClass = fieldClass[0];
+
+		return cachedField;
+	}
+
+	CachedField newMatchingCachedField (Field field, int accessIndex, Class fieldClass, Type fieldGenericType,
+		Class[] fieldGenerics) {
+		CachedField cachedField;
+		if (accessIndex != -1) {
+			cachedField = getAsmFieldFactory().createCachedField(fieldClass, field, this);
+		} else if (!useAsmEnabled) {
+			cachedField = getUnsafeFieldFactory().createCachedField(fieldClass, field, this);
+		} else {
+			cachedField = getObjectFieldFactory().createCachedField(fieldClass, field, this);
+			if (fieldGenerics != null)
+				((ObjectField)cachedField).generics = fieldGenerics;
+			else {
+				Class[] cachedFieldGenerics = FieldSerializerGenericsUtil.getGenerics(fieldGenericType, kryo);
+				((ObjectField)cachedField).generics = cachedFieldGenerics;
+				if (TRACE) trace("kryo", "Field generics: " + Arrays.toString(cachedFieldGenerics));
+			}
+		}
+		return cachedField;
+	}
+
+	private CachedFieldFactory getAsmFieldFactory () {
+		if (asmFieldFactory == null) asmFieldFactory = new AsmCachedFieldFactory();
+		return asmFieldFactory;
+	}
+
+	private CachedFieldFactory getObjectFieldFactory () {
+		if (objectFieldFactory == null) objectFieldFactory = new ObjectCachedFieldFactory();
+		return objectFieldFactory;
+	}
+
+	private CachedFieldFactory getUnsafeFieldFactory () {
+		// Use reflection to load UnsafeFieldFactory, so that there is no explicit dependency
+		// on anything using Unsafe. This is required to make FieldSerializer work on those
+		// platforms that do not support sun.misc.Unsafe properly.
+		if (unsafeFieldFactory == null) {
+			try {
+				unsafeFieldFactory = (CachedFieldFactory)this.getClass().getClassLoader()
+					.loadClass("com.esotericsoftware.kryo.serializers.UnsafeCachedFieldFactory").newInstance();
+			} catch (Exception e) {
+				throw new RuntimeException("Cannot create UnsafeFieldFactory", e);
+			}
+		}
+		return unsafeFieldFactory;
+	}
+
+	public int compare (CachedField o1, CachedField o2) {
+		// Fields are sorted by alpha so the order of the data is known.
+		return o1.field.getName().compareTo(o2.field.getName());
+	}
+
+	/** Sets the default value for {@link CachedField#setCanBeNull(boolean)}. Calling this method resets the {@link #getFields()
+	 * cached fields}.
+	 * @param fieldsCanBeNull False if none of the fields are null. Saves 0-1 byte per field. True if it is not known (default). */
+	public void setFieldsCanBeNull (boolean fieldsCanBeNull) {
+		this.fieldsCanBeNull = fieldsCanBeNull;
+		if (TRACE) trace("kryo", "setFieldsCanBeNull: " + fieldsCanBeNull);
+		rebuildCachedFields();
+	}
+
+	/** Controls which fields are serialized. Calling this method resets the {@link #getFields() cached fields}.
+	 * @param setFieldsAsAccessible If true, all non-transient fields (inlcuding private fields) will be serialized and
+	 *           {@link Field#setAccessible(boolean) set as accessible} if necessary (default). If false, only fields in the public
+	 *           API will be serialized. */
+	public void setFieldsAsAccessible (boolean setFieldsAsAccessible) {
+		this.setFieldsAsAccessible = setFieldsAsAccessible;
+		if (TRACE) trace("kryo", "setFieldsAsAccessible: " + setFieldsAsAccessible);
+		rebuildCachedFields();
+	}
+
+	/** Controls if synthetic fields are serialized. Default is true. Calling this method resets the {@link #getFields() cached
+	 * fields}.
+	 * @param ignoreSyntheticFields If true, only non-synthetic fields will be serialized. */
+	public void setIgnoreSyntheticFields (boolean ignoreSyntheticFields) {
+		this.ignoreSyntheticFields = ignoreSyntheticFields;
+		if (TRACE) trace("kryo", "setIgnoreSyntheticFields: " + ignoreSyntheticFields);
+		rebuildCachedFields();
+	}
+
+	/** Sets the default value for {@link CachedField#setClass(Class)} to the field's declared type. This allows FieldSerializer to
+	 * be more efficient, since it knows field values will not be a subclass of their declared type. Default is false. Calling this
+	 * method resets the {@link #getFields() cached fields}. */
+	public void setFixedFieldTypes (boolean fixedFieldTypes) {
+		this.fixedFieldTypes = fixedFieldTypes;
+		if (TRACE) trace("kryo", "setFixedFieldTypes: " + fixedFieldTypes);
+		rebuildCachedFields();
+	}
+
+	/** Controls whether ASM should be used. Calling this method resets the {@link #getFields() cached fields}.
+	 * @param setUseAsm If true, ASM will be used for fast serialization. If false, Unsafe will be used (default) */
+	public void setUseAsm (boolean setUseAsm) {
+		useAsmEnabled = setUseAsm;
+		if (!useAsmEnabled && !unsafeAvailable) {
+			useAsmEnabled = true;
+			if (TRACE) trace("kryo", "sun.misc.Unsafe is unavailable, using ASM.");
+		}
+		// optimizeInts = useAsmBackend;
+		if (TRACE) trace("kryo", "setUseAsm: " + setUseAsm);
+		rebuildCachedFields();
+	}
+
+	// Enable/disable copying of transient fields
+	public void setCopyTransient (boolean setCopyTransient) {
+		copyTransient = setCopyTransient;
+	}
+
+	/** This method can be called for different fields having the same type. Even though the raw type is the same, if the type is
+	 * generic, it could happen that different concrete classes are used to instantiate it. Therefore, in case of different
+	 * instantiation parameters, the fields analysis should be repeated.
+	 * 
+	 * TODO: Cache serializer instances generated for a given set of generic parameters. Reuse it later instead of recomputing
+	 * every time. */
+	public void write (Kryo kryo, Output output, T object) {
+		if (TRACE) trace("kryo", "FieldSerializer.write fields of class: " + object.getClass().getName());
+
+		if (typeParameters != null && generics != null) {
+			// Rebuild fields info. It may result in rebuilding the genericScope
+			rebuildCachedFields();
+		}
+
+		if (genericsScope != null) {
+			// Push proper scopes at serializer usage time
+			kryo.pushGenericsScope(type, genericsScope);
+		}
+
+		CachedField[] fields = this.fields;
+		for (int i = 0, n = fields.length; i < n; i++)
+			fields[i].write(output, object);
+
+		// Serialize transient fields
+		if (serializeTransient) {
+			for (int i = 0, n = transientFields.length; i < n; i++)
+				transientFields[i].write(output, object);
+		}
+
+		if (genericsScope != null) {
+			// Pop the scope for generics
+			kryo.popGenericsScope();
+		}
+	}
+
+	public T read (Kryo kryo, Input input, Class<T> type) {
+		try {
+
+			if (typeParameters != null && generics != null) {
+				// Rebuild fields info. It may result in rebuilding the
+				// genericScope
+				rebuildCachedFields();
+			}
+
+			if (genericsScope != null) {
+				// Push a new scope for generics
+				kryo.pushGenericsScope(type, genericsScope);
+			}
+
+			T object = create(kryo, input, type);
+			kryo.reference(object);
+
+			CachedField[] fields = this.fields;
+			for (int i = 0, n = fields.length; i < n; i++)
+				fields[i].read(input, object);
+
+			// De-serialize transient fields
+			if (serializeTransient) {
+				for (int i = 0, n = transientFields.length; i < n; i++)
+					transientFields[i].read(input, object);
+			}
+			return object;
+		} finally {
+			if (genericsScope != null && kryo.getGenericsScope() != null) {
+				// Pop the scope for generics
+				kryo.popGenericsScope();
+			}
+		}
+	}
+
+	/** Used by {@link #read(Kryo, Input, Class)} to create the new object. This can be overridden to customize object creation, eg
+	 * to call a constructor with arguments. The default implementation uses {@link Kryo#newInstance(Class)}. */
+	protected T create (Kryo kryo, Input input, Class<T> type) {
+		return kryo.newInstance(type);
+	}
+
+	/** Allows specific fields to be optimized. */
+	public CachedField getField (String fieldName) {
+		for (CachedField cachedField : fields)
+			if (cachedField.field.getName().equals(fieldName)) return cachedField;
+		throw new IllegalArgumentException("Field \"" + fieldName + "\" not found on class: " + type.getName());
+	}
+
+	/** Removes a field so that it won't be serialized. */
+	public void removeField (String fieldName) {
+		for (int i = 0; i < fields.length; i++) {
+			CachedField cachedField = fields[i];
+			if (cachedField.field.getName().equals(fieldName)) {
+				CachedField[] newFields = new CachedField[fields.length - 1];
+				System.arraycopy(fields, 0, newFields, 0, i);
+				System.arraycopy(fields, i + 1, newFields, i, newFields.length - i);
+				fields = newFields;
+				removedFields.add(cachedField);
+				return;
+			}
+		}
+		throw new IllegalArgumentException("Field \"" + fieldName + "\" not found on class: " + type.getName());
+	}
+
+	/** Removes a field so that it won't be serialized. */
+	public void removeField (CachedField removeField) {
+		for (int i = 0; i < fields.length; i++) {
+			CachedField cachedField = fields[i];
+			if (cachedField == removeField) {
+				CachedField[] newFields = new CachedField[fields.length - 1];
+				System.arraycopy(fields, 0, newFields, 0, i);
+				System.arraycopy(fields, i + 1, newFields, i, newFields.length - i);
+				fields = newFields;
+				removedFields.add(cachedField);
+				return;
+			}
+		}
+		throw new IllegalArgumentException("Field \"" + removeField + "\" not found on class: " + type.getName());
+	}
+
+	/**
+	 * Get all fields controlled by this FieldSerializer 
+	 * @return all fields controlled by this FieldSerializer
+	 */
+	public CachedField[] getFields () {
+		return fields;
+	}
+	
+	public Class getType () {
+		return type;
+	}
+
+	public Kryo getKryo () {
+		return kryo;
+	}
+
+	public boolean getUseAsmEnabled () {
+		return useAsmEnabled;
+	}
+
+	public boolean getUseMemRegions () {
+		return useMemRegions;
+	}
+
+	public boolean getCopyTransient () {
+		return copyTransient;
+	}
+
+	/** Used by {@link #copy(Kryo, Object)} to create the new object. This can be overridden to customize object creation, eg to
+	 * call a constructor with arguments. The default implementation uses {@link Kryo#newInstance(Class)}. */
+	protected T createCopy (Kryo kryo, T original) {
+		return (T)kryo.newInstance(original.getClass());
+	}
+
+	public T copy (Kryo kryo, T original) {
+		T copy = createCopy(kryo, original);
+		kryo.reference(copy);
+
+		// Copy transient fields
+		if (copyTransient) {
+			for (int i = 0, n = transientFields.length; i < n; i++)
+				transientFields[i].copy(original, copy);
+		}
+
+		for (int i = 0, n = fields.length; i < n; i++)
+			fields[i].copy(original, copy);
+
+		return copy;
+	}
+
+	public final Generics getGenericsScope () {
+		return genericsScope;
+	}
+
+	/** Controls how a field will be serialized. */
+	public static abstract class CachedField<X> {
+		Field field;
+		FieldAccess access;
+		Class valueClass;
+		Serializer serializer;
+		boolean canBeNull;
+		int accessIndex = -1;
+		long offset = -1;
+		boolean varIntsEnabled = true;
+
+		/** @param valueClass The concrete class of the values for this field. This saves 1-2 bytes. The serializer registered for the
+		 *           specified class will be used. Only set to a non-null value if the field type in the class definition is final
+		 *           or the values for this field will not vary. */
+		public void setClass (Class valueClass) {
+			this.valueClass = valueClass;
+			this.serializer = null;
+		}
+
+		/** @param valueClass The concrete class of the values for this field. This saves 1-2 bytes. Only set to a non-null value if
+		 *           the field type in the class definition is final or the values for this field will not vary. */
+		public void setClass (Class valueClass, Serializer serializer) {
+			this.valueClass = valueClass;
+			this.serializer = serializer;
+		}
+
+		public void setSerializer (Serializer serializer) {
+			this.serializer = serializer;
+		}
+		
+		public Serializer getSerializer() {
+			return this.serializer;
+		}
+
+		public void setCanBeNull (boolean canBeNull) {
+			this.canBeNull = canBeNull;
+		}
+
+		public Field getField () {
+			return field;
+		}
+
+		public String toString () {
+			return field.getName();
+		}
+
+		abstract public void write (Output output, Object object);
+
+		abstract public void read (Input input, Object object);
+
+		abstract public void copy (Object original, Object copy);
+	}
+
+	public static interface CachedFieldFactory {
+		public CachedField createCachedField (Class fieldClass, Field field, FieldSerializer ser);
+	}
+
+	/** Indicates a field should be ignored when its declaring class is registered unless the {@link Kryo#getContext() context} has
+	 * a value set for the specified key. This can be useful when a field must be serialized for one purpose, but not for another.
+	 * Eg, a class for a networked application could have a field that should not be serialized and sent to clients, but should be
+	 * serialized when stored on the server.
+	 * @author Nathan Sweet <misc@n4te.com> */
+	@Retention(RetentionPolicy.RUNTIME)
+	@Target(ElementType.FIELD)
+	static public @interface Optional {
+		public String value();
+	}
+
+	/**
+	 * Used to annotate fields with a specific Kryo serializer.
+	 */
+	@Retention(RetentionPolicy.RUNTIME)
+	@Target(ElementType.FIELD)
+	public @interface Bind {
+
+	    /**
+	     * Value.
+	     * 
+	     * @return the class<? extends serializer> used for this field
+	     */
+	    @SuppressWarnings("rawtypes")
+	    Class<? extends Serializer> value();
+
+	}
+}