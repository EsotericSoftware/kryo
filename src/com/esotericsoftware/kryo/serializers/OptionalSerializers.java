--- conflicted
+++ resolved
@@ -67,12 +67,8 @@
 		}
 	}
 
-<<<<<<< HEAD
 	public static class OptionalIntSerializer extends ImmutableSerializer<OptionalInt> {
-=======
-	static public class OptionalIntSerializer extends ImmutableSerializer<OptionalInt> {
 		@Override
->>>>>>> fd8bf00f
 		public void write (Kryo kryo, Output output, OptionalInt object) {
 			output.writeBoolean(object.isPresent());
 			if (object.isPresent()) output.writeInt(object.getAsInt());
@@ -85,12 +81,8 @@
 		}
 	}
 
-<<<<<<< HEAD
 	public static class OptionalLongSerializer extends ImmutableSerializer<OptionalLong> {
-=======
-	static public class OptionalLongSerializer extends ImmutableSerializer<OptionalLong> {
 		@Override
->>>>>>> fd8bf00f
 		public void write (Kryo kryo, Output output, OptionalLong object) {
 			output.writeBoolean(object.isPresent());
 			if (object.isPresent()) output.writeLong(object.getAsLong());
@@ -103,12 +95,8 @@
 		}
 	}
 
-<<<<<<< HEAD
 	public static class OptionalDoubleSerializer extends ImmutableSerializer<OptionalDouble> {
-=======
-	static public class OptionalDoubleSerializer extends ImmutableSerializer<OptionalDouble> {
 		@Override
->>>>>>> fd8bf00f
 		public void write (Kryo kryo, Output output, OptionalDouble object) {
 			output.writeBoolean(object.isPresent());
 			if (object.isPresent()) output.writeDouble(object.getAsDouble());
