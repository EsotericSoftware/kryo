--- conflicted
+++ resolved
@@ -1,1032 +1,932 @@
-/* Copyright (c) 2008-2018, Nathan Sweet
- * All rights reserved.
- * 
- * Redistribution and use in source and binary forms, with or without modification, are permitted provided that the following
- * conditions are met:
- * 
- * - Redistributions of source code must retain the above copyright notice, this list of conditions and the following disclaimer.
- * - Redistributions in binary form must reproduce the above copyright notice, this list of conditions and the following
- * disclaimer in the documentation and/or other materials provided with the distribution.
- * - Neither the name of Esoteric Software nor the names of its contributors may be used to endorse or promote products derived
- * from this software without specific prior written permission.
- * 
- * THIS SOFTWARE IS PROVIDED BY THE COPYRIGHT HOLDERS AND CONTRIBUTORS "AS IS" AND ANY EXPRESS OR IMPLIED WARRANTIES, INCLUDING,
- * BUT NOT LIMITED TO, THE IMPLIED WARRANTIES OF MERCHANTABILITY AND FITNESS FOR A PARTICULAR PURPOSE ARE DISCLAIMED. IN NO EVENT
- * SHALL THE COPYRIGHT HOLDER OR CONTRIBUTORS BE LIABLE FOR ANY DIRECT, INDIRECT, INCIDENTAL, SPECIAL, EXEMPLARY, OR CONSEQUENTIAL
- * DAMAGES (INCLUDING, BUT NOT LIMITED TO, PROCUREMENT OF SUBSTITUTE GOODS OR SERVICES; LOSS OF USE, DATA, OR PROFITS; OR BUSINESS
- * INTERRUPTION) HOWEVER CAUSED AND ON ANY THEORY OF LIABILITY, WHETHER IN CONTRACT, STRICT LIABILITY, OR TORT (INCLUDING
- * NEGLIGENCE OR OTHERWISE) ARISING IN ANY WAY OUT OF THE USE OF THIS SOFTWARE, EVEN IF ADVISED OF THE POSSIBILITY OF SUCH DAMAGE. */
-
-package com.esotericsoftware.kryo.serializers;
-
-import static com.esotericsoftware.kryo.Kryo.*;
-import static com.esotericsoftware.kryo.util.Util.*;
-
-import com.esotericsoftware.kryo.Kryo;
-import com.esotericsoftware.kryo.KryoException;
-import com.esotericsoftware.kryo.KryoSerializable;
-import com.esotericsoftware.kryo.Registration;
-import com.esotericsoftware.kryo.Serializer;
-import com.esotericsoftware.kryo.io.Input;
-import com.esotericsoftware.kryo.io.Output;
-
-import java.lang.reflect.Constructor;
-import java.math.BigDecimal;
-import java.math.BigInteger;
-import java.net.MalformedURLException;
-import java.net.URL;
-import java.nio.charset.Charset;
-import java.sql.Time;
-import java.sql.Timestamp;
-import java.util.ArrayList;
-import java.util.Arrays;
-import java.util.BitSet;
-import java.util.Calendar;
-import java.util.Collection;
-import java.util.Collections;
-import java.util.Comparator;
-import java.util.Currency;
-import java.util.Date;
-import java.util.EnumSet;
-import java.util.GregorianCalendar;
-import java.util.List;
-import java.util.Locale;
-import java.util.Map;
-import java.util.Map.Entry;
-import java.util.PriorityQueue;
-import java.util.Set;
-import java.util.TimeZone;
-import java.util.TreeMap;
-import java.util.TreeSet;
-
-/** Contains many serializer classes that are provided by {@link Kryo#addDefaultSerializer(Class, Class) default}.
- * @author Nathan Sweet */
-public class DefaultSerializers {
-<<<<<<< HEAD
-	public static class VoidSerializer extends ImmutableSerializer {
-=======
-	static public class VoidSerializer extends ImmutableSerializer {
-		@Override
->>>>>>> fd8bf00f
-		public void write (Kryo kryo, Output output, Object object) {
-		}
-
-		@Override
-		public Object read (Kryo kryo, Input input, Class type) {
-			return null;
-		}
-	}
-
-<<<<<<< HEAD
-	public static class BooleanSerializer extends ImmutableSerializer<Boolean> {
-=======
-	static public class BooleanSerializer extends ImmutableSerializer<Boolean> {
-		@Override
->>>>>>> fd8bf00f
-		public void write (Kryo kryo, Output output, Boolean object) {
-			output.writeBoolean(object);
-		}
-
-		@Override
-		public Boolean read (Kryo kryo, Input input, Class<? extends Boolean> type) {
-			return input.readBoolean();
-		}
-	}
-
-<<<<<<< HEAD
-	public static class ByteSerializer extends ImmutableSerializer<Byte> {
-=======
-	static public class ByteSerializer extends ImmutableSerializer<Byte> {
-		@Override
->>>>>>> fd8bf00f
-		public void write (Kryo kryo, Output output, Byte object) {
-			output.writeByte(object);
-		}
-
-		@Override
-		public Byte read (Kryo kryo, Input input, Class<? extends Byte> type) {
-			return input.readByte();
-		}
-	}
-
-<<<<<<< HEAD
-	public static class CharSerializer extends ImmutableSerializer<Character> {
-=======
-	static public class CharSerializer extends ImmutableSerializer<Character> {
-		@Override
->>>>>>> fd8bf00f
-		public void write (Kryo kryo, Output output, Character object) {
-			output.writeChar(object);
-		}
-
-		@Override
-		public Character read (Kryo kryo, Input input, Class<? extends Character> type) {
-			return input.readChar();
-		}
-	}
-
-<<<<<<< HEAD
-	public static class ShortSerializer extends ImmutableSerializer<Short> {
-=======
-	static public class ShortSerializer extends ImmutableSerializer<Short> {
-		@Override
->>>>>>> fd8bf00f
-		public void write (Kryo kryo, Output output, Short object) {
-			output.writeShort(object);
-		}
-
-		@Override
-		public Short read (Kryo kryo, Input input, Class<? extends Short> type) {
-			return input.readShort();
-		}
-	}
-
-<<<<<<< HEAD
-	public static class IntSerializer extends ImmutableSerializer<Integer> {
-=======
-	static public class IntSerializer extends ImmutableSerializer<Integer> {
-		@Override
->>>>>>> fd8bf00f
-		public void write (Kryo kryo, Output output, Integer object) {
-			output.writeInt(object, false);
-		}
-
-		@Override
-		public Integer read (Kryo kryo, Input input, Class<? extends Integer> type) {
-			return input.readInt(false);
-		}
-	}
-
-<<<<<<< HEAD
-	public static class LongSerializer extends ImmutableSerializer<Long> {
-=======
-	static public class LongSerializer extends ImmutableSerializer<Long> {
-		@Override
->>>>>>> fd8bf00f
-		public void write (Kryo kryo, Output output, Long object) {
-			output.writeVarLong(object, false);
-		}
-
-		@Override
-		public Long read (Kryo kryo, Input input, Class<? extends Long> type) {
-			return input.readVarLong(false);
-		}
-	}
-
-<<<<<<< HEAD
-	public static class FloatSerializer extends ImmutableSerializer<Float> {
-=======
-	static public class FloatSerializer extends ImmutableSerializer<Float> {
-		@Override
->>>>>>> fd8bf00f
-		public void write (Kryo kryo, Output output, Float object) {
-			output.writeFloat(object);
-		}
-
-		@Override
-		public Float read (Kryo kryo, Input input, Class<? extends Float> type) {
-			return input.readFloat();
-		}
-	}
-
-<<<<<<< HEAD
-	public static class DoubleSerializer extends ImmutableSerializer<Double> {
-=======
-	static public class DoubleSerializer extends ImmutableSerializer<Double> {
-		@Override
->>>>>>> fd8bf00f
-		public void write (Kryo kryo, Output output, Double object) {
-			output.writeDouble(object);
-		}
-
-		@Override
-		public Double read (Kryo kryo, Input input, Class<? extends Double> type) {
-			return input.readDouble();
-		}
-	}
-
-	/** @see Output#writeString(String) */
-	public static class StringSerializer extends ImmutableSerializer<String> {
-		{
-			setAcceptsNull(true);
-		}
-
-		@Override
-		public void write (Kryo kryo, Output output, String object) {
-			output.writeString(object);
-		}
-
-		@Override
-		public String read (Kryo kryo, Input input, Class<? extends String> type) {
-			return input.readString();
-		}
-	}
-
-	/** Serializer for {@link BigInteger} and any subclass.
-	 * @author Tumi <serverperformance@gmail.com> (enhacements) */
-	public static class BigIntegerSerializer extends ImmutableSerializer<BigInteger> {
-		{
-			setAcceptsNull(true);
-		}
-
-		@Override
-		public void write (Kryo kryo, Output output, BigInteger object) {
-			if (object == null) {
-				output.writeByte(NULL);
-				return;
-			}
-			// fast-path optimizations for BigInteger.ZERO constant
-			if (object == BigInteger.ZERO) {
-				output.writeByte(2);
-				output.writeByte(0);
-				return;
-			}
-			// default behaviour
-			byte[] bytes = object.toByteArray();
-			output.writeVarInt(bytes.length + 1, true);
-			output.writeBytes(bytes);
-		}
-
-		@Override
-		public BigInteger read (Kryo kryo, Input input, Class<? extends BigInteger> type) {
-			int length = input.readVarInt(true);
-			if (length == NULL) return null;
-			byte[] bytes = input.readBytes(length - 1);
-			if (type != BigInteger.class && type != null) {
-				// Use reflection for subclasses.
-				try {
-					Constructor<? extends BigInteger> constructor = type.getConstructor(byte[].class);
-					if (!constructor.isAccessible()) {
-						try {
-							constructor.setAccessible(true);
-						} catch (SecurityException ignored) {
-						}
-					}
-					return constructor.newInstance(bytes);
-				} catch (Exception ex) {
-					throw new KryoException(ex);
-				}
-			}
-			if (length == 2) {
-				// Fast-path optimizations for BigInteger constants.
-				switch (bytes[0]) {
-				case 0:
-					return BigInteger.ZERO;
-				case 1:
-					return BigInteger.ONE;
-				case 10:
-					return BigInteger.TEN;
-				}
-			}
-			return new BigInteger(bytes);
-		}
-	}
-
-	/** Serializer for {@link BigDecimal} and any subclass.
-	 * @author Tumi <serverperformance@gmail.com> (enhacements) */
-	public static class BigDecimalSerializer extends ImmutableSerializer<BigDecimal> {
-		private final BigIntegerSerializer bigIntegerSerializer = new BigIntegerSerializer();
-
-		{
-			setAcceptsNull(true);
-		}
-
-		@Override
-		public void write (Kryo kryo, Output output, BigDecimal object) {
-			if (object == null) {
-				output.writeByte(NULL);
-				return;
-			}
-			// fast-path optimizations for BigDecimal constants
-			if (object == BigDecimal.ZERO) {
-				bigIntegerSerializer.write(kryo, output, BigInteger.ZERO);
-				output.writeInt(0, false); // for backwards compatibility
-				return;
-			}
-			// default behaviour
-			bigIntegerSerializer.write(kryo, output, object.unscaledValue());
-			output.writeInt(object.scale(), false);
-		}
-
-		@Override
-		public BigDecimal read (Kryo kryo, Input input, Class<? extends BigDecimal> type) {
-			BigInteger unscaledValue = bigIntegerSerializer.read(kryo, input, BigInteger.class);
-			if (unscaledValue == null) return null;
-			int scale = input.readInt(false);
-			if (type != BigDecimal.class && type != null) {
-				// For subclasses, use reflection
-				try {
-					Constructor<? extends BigDecimal> constructor = type.getConstructor(BigInteger.class, int.class);
-					if (!constructor.isAccessible()) {
-						try {
-							constructor.setAccessible(true);
-						} catch (SecurityException ignored) {
-						}
-					}
-					return constructor.newInstance(unscaledValue, scale);
-				} catch (Exception ex) {
-					throw new KryoException(ex);
-				}
-			}
-			// fast-path optimizations for BigDecimal constants
-			if (unscaledValue == BigInteger.ZERO && scale == 0) {
-				return BigDecimal.ZERO;
-			}
-			// default behaviour
-			return new BigDecimal(unscaledValue, scale);
-		}
-	}
-
-	public static class ClassSerializer extends ImmutableSerializer<Class> {
-		{
-			setAcceptsNull(true);
-		}
-
-		@Override
-		public void write (Kryo kryo, Output output, Class type) {
-			kryo.writeClass(output, type);
-			if (type != null && (type.isPrimitive() || isWrapperClass(type))) output.writeBoolean(type.isPrimitive());
-		}
-
-		@Override
-		public Class read (Kryo kryo, Input input, Class<? extends Class> ignored) {
-			Registration registration = kryo.readClass(input);
-			if (registration == null) return null;
-			Class type = registration.getType();
-			if (!type.isPrimitive() || input.readBoolean()) return type;
-			return getWrapperClass(type);
-		}
-	}
-
-	/** Serializer for {@link Date}, {@link java.sql.Date}, {@link Time}, {@link Timestamp} and any other subclass.
-	 * @author Tumi <serverperformance@gmail.com> */
-	public static class DateSerializer extends Serializer<Date> {
-		private Date create (Kryo kryo, Class<? extends Date> type, long time) throws KryoException {
-			if (type == Date.class || type == null) {
-				return new Date(time);
-			}
-			if (type == Timestamp.class) {
-				return new Timestamp(time);
-			}
-			if (type == java.sql.Date.class) {
-				return new java.sql.Date(time);
-			}
-			if (type == Time.class) {
-				return new Time(time);
-			}
-			// other cases, reflection
-			try {
-				// Try to avoid invoking the no-args constructor
-				// (which is expected to initialize the instance with the current time)
-				Constructor<? extends Date> constructor = type.getConstructor(long.class);
-				if (!constructor.isAccessible()) {
-					try {
-						constructor.setAccessible(true);
-					} catch (SecurityException ignored) {
-					}
-				}
-				return constructor.newInstance(time);
-			} catch (Exception ex) {
-				// default strategy
-				Date d = kryo.newInstance(type);
-				d.setTime(time);
-				return d;
-			}
-		}
-
-		@Override
-		public void write (Kryo kryo, Output output, Date object) {
-			output.writeVarLong(object.getTime(), true);
-		}
-
-		@Override
-		public Date read (Kryo kryo, Input input, Class<? extends Date> type) {
-			return create(kryo, type, input.readVarLong(true));
-		}
-
-		@Override
-		public Date copy (Kryo kryo, Date original) {
-			return create(kryo, original.getClass(), original.getTime());
-		}
-	}
-
-	public static class EnumSerializer extends ImmutableSerializer<Enum> {
-		{
-			setAcceptsNull(true);
-		}
-
-		private Object[] enumConstants;
-
-		public EnumSerializer (Class<? extends Enum> type) {
-			enumConstants = type.getEnumConstants();
-			// We allow the serialization of the (abstract!) Enum.class (instead of an actual "user" enum),
-			// which also creates an EnumSerializer instance during Kryo.writeClass with the following trace:
-			// ClassSerializer.write -> Kryo.writeClass -> DefaultClassResolver.writeClass
-			// -> Kryo.getDefaultSerializer -> ReflectionSerializerFactory.makeSerializer(kryo, EnumSerializer, Enum.class)
-			// This EnumSerializer instance is expected to be never called for write/read.
-			if (enumConstants == null && !Enum.class.equals(type))
-				throw new IllegalArgumentException("The type must be an enum: " + type);
-		}
-
-		@Override
-		public void write (Kryo kryo, Output output, Enum object) {
-			if (object == null) {
-				output.writeVarInt(NULL, true);
-				return;
-			}
-			output.writeVarInt(object.ordinal() + 1, true);
-		}
-
-		@Override
-		public Enum read (Kryo kryo, Input input, Class<? extends Enum> type) {
-			int ordinal = input.readVarInt(true);
-			if (ordinal == NULL) return null;
-			ordinal--;
-			if (ordinal < 0 || ordinal > enumConstants.length - 1)
-				throw new KryoException("Invalid ordinal for enum \"" + type.getName() + "\": " + ordinal);
-			Object constant = enumConstants[ordinal];
-			return (Enum)constant;
-		}
-	}
-
-<<<<<<< HEAD
-	public static class EnumSetSerializer extends Serializer<EnumSet> {
-=======
-	static public class EnumSetSerializer extends Serializer<EnumSet> {
-		@Override
->>>>>>> fd8bf00f
-		public void write (Kryo kryo, Output output, EnumSet object) {
-			Serializer serializer;
-			if (object.isEmpty()) {
-				EnumSet tmp = EnumSet.complementOf(object);
-				if (tmp.isEmpty()) throw new KryoException("An EnumSet must have a defined Enum to be serialized.");
-				serializer = kryo.writeClass(output, tmp.iterator().next().getClass()).getSerializer();
-			} else {
-				serializer = kryo.writeClass(output, object.iterator().next().getClass()).getSerializer();
-			}
-			output.writeVarInt(object.size(), true);
-			for (Object element : object)
-				serializer.write(kryo, output, element);
-		}
-
-		@Override
-		public EnumSet read (Kryo kryo, Input input, Class<? extends EnumSet> type) {
-			Registration registration = kryo.readClass(input);
-			EnumSet object = EnumSet.noneOf(registration.getType());
-			Serializer serializer = registration.getSerializer();
-			int length = input.readVarInt(true);
-			for (int i = 0; i < length; i++)
-				object.add(serializer.read(kryo, input, null));
-			return object;
-		}
-
-		@Override
-		public EnumSet copy (Kryo kryo, EnumSet original) {
-			return EnumSet.copyOf(original);
-		}
-	}
-
-	/** @author <a href="mailto:martin.grotzke@javakaffee.de">Martin Grotzke</a> */
-	public static class CurrencySerializer extends ImmutableSerializer<Currency> {
-		{
-			setAcceptsNull(true);
-		}
-
-		@Override
-		public void write (Kryo kryo, Output output, Currency object) {
-			output.writeString(object == null ? null : object.getCurrencyCode());
-		}
-
-		@Override
-		public Currency read (Kryo kryo, Input input, Class<? extends Currency> type) {
-			String currencyCode = input.readString();
-			if (currencyCode == null) return null;
-			return Currency.getInstance(currencyCode);
-		}
-	}
-
-	/** @author <a href="mailto:martin.grotzke@javakaffee.de">Martin Grotzke</a> */
-	public static class StringBufferSerializer extends Serializer<StringBuffer> {
-		{
-			setAcceptsNull(true);
-		}
-
-		@Override
-		public void write (Kryo kryo, Output output, StringBuffer object) {
-			output.writeString(object == null ? null : object.toString());
-		}
-
-		@Override
-		public StringBuffer read (Kryo kryo, Input input, Class<? extends StringBuffer> type) {
-			String value = input.readString();
-			if (value == null) return null;
-			return new StringBuffer(value);
-		}
-
-		@Override
-		public StringBuffer copy (Kryo kryo, StringBuffer original) {
-			return new StringBuffer(original);
-		}
-	}
-
-	/** @author <a href="mailto:martin.grotzke@javakaffee.de">Martin Grotzke</a> */
-	public static class StringBuilderSerializer extends Serializer<StringBuilder> {
-		{
-			setAcceptsNull(true);
-		}
-
-		@Override
-		public void write (Kryo kryo, Output output, StringBuilder object) {
-			output.writeString(object == null ? null : object.toString());
-		}
-
-		@Override
-		public StringBuilder read (Kryo kryo, Input input, Class<? extends StringBuilder> type) {
-			return input.readStringBuilder();
-		}
-
-		@Override
-		public StringBuilder copy (Kryo kryo, StringBuilder original) {
-			return new StringBuilder(original);
-		}
-	}
-
-<<<<<<< HEAD
-	public static class KryoSerializableSerializer extends Serializer<KryoSerializable> {
-=======
-	static public class KryoSerializableSerializer extends Serializer<KryoSerializable> {
-		@Override
->>>>>>> fd8bf00f
-		public void write (Kryo kryo, Output output, KryoSerializable object) {
-			object.write(kryo, output);
-		}
-
-		@Override
-		public KryoSerializable read (Kryo kryo, Input input, Class<? extends KryoSerializable> type) {
-			KryoSerializable object = kryo.newInstance(type);
-			kryo.reference(object);
-			object.read(kryo, input);
-			return object;
-		}
-	}
-
-	/** Serializer for lists created via {@link Collections#emptyList()} or that were just assigned the
-	 * {@link Collections#EMPTY_LIST}.
-	 * @author <a href="mailto:martin.grotzke@javakaffee.de">Martin Grotzke</a> */
-<<<<<<< HEAD
-	public static class CollectionsEmptyListSerializer extends ImmutableSerializer<Collection> {
-=======
-	static public class CollectionsEmptyListSerializer extends ImmutableSerializer<Collection> {
-		@Override
->>>>>>> fd8bf00f
-		public void write (Kryo kryo, Output output, Collection object) {
-		}
-
-		@Override
-		public Collection read (Kryo kryo, Input input, Class<? extends Collection> type) {
-			return Collections.EMPTY_LIST;
-		}
-	}
-
-	/** Serializer for maps created via {@link Collections#emptyMap()} or that were just assigned the
-	 * {@link Collections#EMPTY_MAP}.
-	 * @author <a href="mailto:martin.grotzke@javakaffee.de">Martin Grotzke</a> */
-<<<<<<< HEAD
-	public static class CollectionsEmptyMapSerializer extends ImmutableSerializer<Map> {
-=======
-	static public class CollectionsEmptyMapSerializer extends ImmutableSerializer<Map> {
-		@Override
->>>>>>> fd8bf00f
-		public void write (Kryo kryo, Output output, Map object) {
-		}
-
-		@Override
-		public Map read (Kryo kryo, Input input, Class<? extends Map> type) {
-			return Collections.EMPTY_MAP;
-		}
-	}
-
-	/** Serializer for sets created via {@link Collections#emptySet()} or that were just assigned the
-	 * {@link Collections#EMPTY_SET}.
-	 * @author <a href="mailto:martin.grotzke@javakaffee.de">Martin Grotzke</a> */
-<<<<<<< HEAD
-	public static class CollectionsEmptySetSerializer extends ImmutableSerializer<Set> {
-=======
-	static public class CollectionsEmptySetSerializer extends ImmutableSerializer<Set> {
-		@Override
->>>>>>> fd8bf00f
-		public void write (Kryo kryo, Output output, Set object) {
-		}
-
-		@Override
-		public Set read (Kryo kryo, Input input, Class<? extends Set> type) {
-			return Collections.EMPTY_SET;
-		}
-	}
-
-	/** Serializer for lists created via {@link Collections#singletonList(Object)}.
-	 * @author <a href="mailto:martin.grotzke@javakaffee.de">Martin Grotzke</a> */
-<<<<<<< HEAD
-	public static class CollectionsSingletonListSerializer extends Serializer<List> {
-=======
-	static public class CollectionsSingletonListSerializer extends Serializer<List> {
-		@Override
->>>>>>> fd8bf00f
-		public void write (Kryo kryo, Output output, List object) {
-			kryo.writeClassAndObject(output, object.get(0));
-		}
-
-		@Override
-		public List read (Kryo kryo, Input input, Class<? extends List> type) {
-			return Collections.singletonList(kryo.readClassAndObject(input));
-		}
-
-		@Override
-		public List copy (Kryo kryo, List original) {
-			return Collections.singletonList(kryo.copy(original.get(0)));
-		}
-	}
-
-	/** Serializer for maps created via {@link Collections#singletonMap(Object, Object)}.
-	 * @author <a href="mailto:martin.grotzke@javakaffee.de">Martin Grotzke</a> */
-<<<<<<< HEAD
-	public static class CollectionsSingletonMapSerializer extends Serializer<Map> {
-=======
-	static public class CollectionsSingletonMapSerializer extends Serializer<Map> {
-		@Override
->>>>>>> fd8bf00f
-		public void write (Kryo kryo, Output output, Map object) {
-			Entry entry = (Entry)object.entrySet().iterator().next();
-			kryo.writeClassAndObject(output, entry.getKey());
-			kryo.writeClassAndObject(output, entry.getValue());
-		}
-
-		@Override
-		public Map read (Kryo kryo, Input input, Class<? extends Map> type) {
-			Object key = kryo.readClassAndObject(input);
-			Object value = kryo.readClassAndObject(input);
-			return Collections.singletonMap(key, value);
-		}
-
-		@Override
-		public Map copy (Kryo kryo, Map original) {
-			Entry entry = (Entry)original.entrySet().iterator().next();
-			return Collections.singletonMap(kryo.copy(entry.getKey()), kryo.copy(entry.getValue()));
-		}
-	}
-
-	/** Serializer for sets created via {@link Collections#singleton(Object)}.
-	 * @author <a href="mailto:martin.grotzke@javakaffee.de">Martin Grotzke</a> */
-<<<<<<< HEAD
-	public static class CollectionsSingletonSetSerializer extends Serializer<Set> {
-=======
-	static public class CollectionsSingletonSetSerializer extends Serializer<Set> {
-		@Override
->>>>>>> fd8bf00f
-		public void write (Kryo kryo, Output output, Set object) {
-			kryo.writeClassAndObject(output, object.iterator().next());
-		}
-
-		@Override
-		public Set read (Kryo kryo, Input input, Class<? extends Set> type) {
-			return Collections.singleton(kryo.readClassAndObject(input));
-		}
-
-		@Override
-		public Set copy (Kryo kryo, Set original) {
-			return Collections.singleton(kryo.copy(original.iterator().next()));
-		}
-	}
-
-	/** Serializer for {@link TimeZone}. Assumes the timezones are immutable.
-	 * @author Tumi <serverperformance@gmail.com> */
-<<<<<<< HEAD
-	public static class TimeZoneSerializer extends ImmutableSerializer<TimeZone> {
-=======
-	static public class TimeZoneSerializer extends ImmutableSerializer<TimeZone> {
-		@Override
->>>>>>> fd8bf00f
-		public void write (Kryo kryo, Output output, TimeZone object) {
-			output.writeString(object.getID());
-		}
-
-		@Override
-		public TimeZone read (Kryo kryo, Input input, Class<? extends TimeZone> type) {
-			return TimeZone.getTimeZone(input.readString());
-		}
-	}
-
-	/** Serializer for {@link GregorianCalendar}, java.util.JapaneseImperialCalendar, and sun.util.BuddhistCalendar.
-	 * @author Tumi <serverperformance@gmail.com> */
-	public static class CalendarSerializer extends Serializer<Calendar> {
-		// The default value of gregorianCutover.
-		private static final long DEFAULT_GREGORIAN_CUTOVER = -12219292800000L;
-
-		TimeZoneSerializer timeZoneSerializer = new TimeZoneSerializer();
-
-		@Override
-		public void write (Kryo kryo, Output output, Calendar object) {
-			timeZoneSerializer.write(kryo, output, object.getTimeZone()); // can't be null
-			output.writeVarLong(object.getTimeInMillis(), true);
-			output.writeBoolean(object.isLenient());
-			output.writeInt(object.getFirstDayOfWeek(), true);
-			output.writeInt(object.getMinimalDaysInFirstWeek(), true);
-			if (object instanceof GregorianCalendar)
-				output.writeVarLong(((GregorianCalendar)object).getGregorianChange().getTime(), false);
-			else
-				output.writeVarLong(DEFAULT_GREGORIAN_CUTOVER, false);
-		}
-
-		@Override
-		public Calendar read (Kryo kryo, Input input, Class<? extends Calendar> type) {
-			Calendar result = Calendar.getInstance(timeZoneSerializer.read(kryo, input, TimeZone.class));
-			result.setTimeInMillis(input.readVarLong(true));
-			result.setLenient(input.readBoolean());
-			result.setFirstDayOfWeek(input.readInt(true));
-			result.setMinimalDaysInFirstWeek(input.readInt(true));
-			long gregorianChange = input.readVarLong(false);
-			if (gregorianChange != DEFAULT_GREGORIAN_CUTOVER)
-				if (result instanceof GregorianCalendar) ((GregorianCalendar)result).setGregorianChange(new Date(gregorianChange));
-			return result;
-		}
-
-		@Override
-		public Calendar copy (Kryo kryo, Calendar original) {
-			return (Calendar)original.clone();
-		}
-	}
-
-	/** Serializer for {@link TreeMap} and any subclass.
-	 * @author Tumi <serverperformance@gmail.com> (enhacements) */
-<<<<<<< HEAD
-	public static class TreeMapSerializer extends MapSerializer<TreeMap> {
-=======
-	static public class TreeMapSerializer extends MapSerializer<TreeMap> {
-		@Override
->>>>>>> fd8bf00f
-		protected void writeHeader (Kryo kryo, Output output, TreeMap treeSet) {
-			kryo.writeClassAndObject(output, treeSet.comparator());
-		}
-
-		@Override
-		protected TreeMap create (Kryo kryo, Input input, Class<? extends TreeMap> type, int size) {
-			return createTreeMap(type, (Comparator)kryo.readClassAndObject(input));
-		}
-
-		@Override
-		protected TreeMap createCopy (Kryo kryo, TreeMap original) {
-			return createTreeMap(original.getClass(), original.comparator());
-		}
-
-		private TreeMap createTreeMap (Class<? extends TreeMap> type, Comparator comparator) {
-			if (type == TreeMap.class || type == null) return new TreeMap(comparator);
-			// Use reflection for subclasses.
-			try {
-				Constructor constructor = type.getConstructor(Comparator.class);
-				if (!constructor.isAccessible()) {
-					try {
-						constructor.setAccessible(true);
-					} catch (SecurityException ignored) {
-					}
-				}
-				return (TreeMap)constructor.newInstance(comparator);
-			} catch (Exception ex) {
-				throw new KryoException(ex);
-			}
-		}
-	}
-
-	/** Serializer for {@link TreeMap} and any subclass.
-	 * @author Tumi <serverperformance@gmail.com> (enhacements) */
-<<<<<<< HEAD
-	public static class TreeSetSerializer extends CollectionSerializer<TreeSet> {
-=======
-	static public class TreeSetSerializer extends CollectionSerializer<TreeSet> {
-		@Override
->>>>>>> fd8bf00f
-		protected void writeHeader (Kryo kryo, Output output, TreeSet treeSet) {
-			kryo.writeClassAndObject(output, treeSet.comparator());
-		}
-
-		@Override
-		protected TreeSet create (Kryo kryo, Input input, Class<? extends TreeSet> type, int size) {
-			return createTreeSet(type, (Comparator)kryo.readClassAndObject(input));
-		}
-
-		@Override
-		protected TreeSet createCopy (Kryo kryo, TreeSet original) {
-			return createTreeSet(original.getClass(), original.comparator());
-		}
-
-		private TreeSet createTreeSet (Class<? extends Collection> type, Comparator comparator) {
-			if (type == TreeSet.class || type == null) return new TreeSet(comparator);
-			// Use reflection for subclasses.
-			try {
-				Constructor constructor = type.getConstructor(Comparator.class);
-				if (!constructor.isAccessible()) {
-					try {
-						constructor.setAccessible(true);
-					} catch (SecurityException ignored) {
-					}
-				}
-				return (TreeSet)constructor.newInstance(comparator);
-			} catch (Exception ex) {
-				throw new KryoException(ex);
-			}
-		}
-	}
-
-	/** Serializer for {@link PriorityQueue} and any subclass.
-	 * @author Nathan Sweet */
-<<<<<<< HEAD
-	public static class PriorityQueueSerializer extends CollectionSerializer<PriorityQueue> {
-=======
-	static public class PriorityQueueSerializer extends CollectionSerializer<PriorityQueue> {
-		@Override
->>>>>>> fd8bf00f
-		protected void writeHeader (Kryo kryo, Output output, PriorityQueue queue) {
-			kryo.writeClassAndObject(output, queue.comparator());
-		}
-
-		@Override
-		protected PriorityQueue create (Kryo kryo, Input input, Class<? extends PriorityQueue> type, int size) {
-			return createPriorityQueue(type, size, (Comparator)kryo.readClassAndObject(input));
-		}
-
-		@Override
-		protected PriorityQueue createCopy (Kryo kryo, PriorityQueue original) {
-			return createPriorityQueue(original.getClass(), original.size(), original.comparator());
-		}
-
-		private PriorityQueue createPriorityQueue (Class<? extends Collection> type, int size, Comparator comparator) {
-			if (type == PriorityQueue.class || type == null) return new PriorityQueue(size, comparator);
-			// Use reflection for subclasses.
-			try {
-				Constructor constructor = type.getConstructor(int.class, Comparator.class);
-				if (!constructor.isAccessible()) {
-					try {
-						constructor.setAccessible(true);
-					} catch (SecurityException ignored) {
-					}
-				}
-				return (PriorityQueue)constructor.newInstance(comparator);
-			} catch (Exception ex) {
-				throw new KryoException(ex);
-			}
-		}
-	}
-
-	/** Serializer for {@link Locale} (immutables).
-	 * @author Tumi <serverperformance@gmail.com> */
-	public static class LocaleSerializer extends ImmutableSerializer<Locale> {
-		// Missing constants in j.u.Locale for common locale
-		public static final Locale SPANISH = new Locale("es", "", "");
-		public static final Locale SPAIN = new Locale("es", "ES", "");
-
-		protected Locale create (String language, String country, String variant) {
-			// Fast-path for default locale in this system (may not be in the Locale constants list)
-			Locale defaultLocale = Locale.getDefault();
-			if (isSameLocale(defaultLocale, language, country, variant)) return defaultLocale;
-			// Fast-paths for constants declared in java.util.Locale :
-			// 1. "US" locale (typical forced default in many applications)
-			if (defaultLocale != Locale.US && isSameLocale(Locale.US, language, country, variant)) return Locale.US;
-			// 2. Language-only constant locales
-			if (isSameLocale(Locale.ENGLISH, language, country, variant)) return Locale.ENGLISH;
-			if (isSameLocale(Locale.GERMAN, language, country, variant)) return Locale.GERMAN;
-			if (isSameLocale(SPANISH, language, country, variant)) return SPANISH;
-			if (isSameLocale(Locale.FRENCH, language, country, variant)) return Locale.FRENCH;
-			if (isSameLocale(Locale.ITALIAN, language, country, variant)) return Locale.ITALIAN;
-			if (isSameLocale(Locale.JAPANESE, language, country, variant)) return Locale.JAPANESE;
-			if (isSameLocale(Locale.KOREAN, language, country, variant)) return Locale.KOREAN;
-			if (isSameLocale(Locale.SIMPLIFIED_CHINESE, language, country, variant)) return Locale.SIMPLIFIED_CHINESE;
-			if (isSameLocale(Locale.CHINESE, language, country, variant)) return Locale.CHINESE;
-			if (isSameLocale(Locale.TRADITIONAL_CHINESE, language, country, variant)) return Locale.TRADITIONAL_CHINESE;
-			// 2. Language with Country constant locales
-			if (isSameLocale(Locale.UK, language, country, variant)) return Locale.UK;
-			if (isSameLocale(Locale.GERMANY, language, country, variant)) return Locale.GERMANY;
-			if (isSameLocale(SPAIN, language, country, variant)) return SPAIN;
-			if (isSameLocale(Locale.FRANCE, language, country, variant)) return Locale.FRANCE;
-			if (isSameLocale(Locale.ITALY, language, country, variant)) return Locale.ITALY;
-			if (isSameLocale(Locale.JAPAN, language, country, variant)) return Locale.JAPAN;
-			if (isSameLocale(Locale.KOREA, language, country, variant)) return Locale.KOREA;
-			// if (isSameLocale(Locale.CHINA, language, country, variant)) // CHINA==SIMPLIFIED_CHINESE, see Locale.java
-			// return Locale.CHINA;
-			// if (isSameLocale(Locale.PRC, language, country, variant)) // PRC==SIMPLIFIED_CHINESE, see Locale.java
-			// return Locale.PRC;
-			// if (isSameLocale(Locale.TAIWAN, language, country, variant)) // TAIWAN==SIMPLIFIED_CHINESE, see Locale.java
-			// return Locale.TAIWAN;
-			if (isSameLocale(Locale.CANADA, language, country, variant)) return Locale.CANADA;
-			if (isSameLocale(Locale.CANADA_FRENCH, language, country, variant)) return Locale.CANADA_FRENCH;
-
-			return new Locale(language, country, variant);
-		}
-
-		@Override
-		public void write (Kryo kryo, Output output, Locale l) {
-			output.writeAscii(l.getLanguage());
-			output.writeAscii(l.getCountry());
-			output.writeString(l.getVariant());
-		}
-
-		@Override
-		public Locale read (Kryo kryo, Input input, Class<? extends Locale> type) {
-			String language = input.readString();
-			String country = input.readString();
-			String variant = input.readString();
-			return create(language, country, variant);
-		}
-
-		protected static boolean isSameLocale (Locale locale, String language, String country, String variant) {
-			return (locale.getLanguage().equals(language) && locale.getCountry().equals(country)
-				&& locale.getVariant().equals(variant));
-		}
-	}
-
-	/** Serializer for {@link Charset}. */
-<<<<<<< HEAD
-	public static class CharsetSerializer extends ImmutableSerializer<Charset> {
-=======
-	static public class CharsetSerializer extends ImmutableSerializer<Charset> {
-		@Override
->>>>>>> fd8bf00f
-		public void write (Kryo kryo, Output output, Charset object) {
-			output.writeString(object.name());
-		}
-
-		@Override
-		public Charset read (Kryo kryo, Input input, Class<? extends Charset> type) {
-			return Charset.forName(input.readString());
-		}
-	}
-
-	/** Serializer for {@link URL}. */
-<<<<<<< HEAD
-	public static class URLSerializer extends ImmutableSerializer<URL> {
-=======
-	static public class URLSerializer extends ImmutableSerializer<URL> {
-		@Override
->>>>>>> fd8bf00f
-		public void write (Kryo kryo, Output output, URL object) {
-			output.writeString(object.toExternalForm());
-		}
-
-		@Override
-		public URL read (Kryo kryo, Input input, Class<? extends URL> type) {
-			try {
-				return new java.net.URL(input.readString());
-			} catch (MalformedURLException ex) {
-				throw new KryoException(ex);
-			}
-		}
-	}
-
-	/** Serializer for {@link Arrays#asList(Object...)}. */
-<<<<<<< HEAD
-	public static class ArraysAsListSerializer extends CollectionSerializer<List> {
-=======
-	static public class ArraysAsListSerializer extends CollectionSerializer<List> {
-		@Override
->>>>>>> fd8bf00f
-		protected List create (Kryo kryo, Input input, Class type, int size) {
-			return new ArrayList(size);
-		}
-
-		@Override
-		public List read (Kryo kryo, Input input, Class type) {
-			List list = super.read(kryo, input, type);
-			if (list == null) return null;
-			return Arrays.asList(list.toArray());
-		}
-
-		@Override
-		public List copy (Kryo kryo, List original) {
-			return Arrays.asList(original.toArray());
-		}
-	}
-
-<<<<<<< HEAD
-	public static class BitSetSerializer extends Serializer<BitSet> {
-=======
-	static public class BitSetSerializer extends Serializer<BitSet> {
-		@Override
->>>>>>> fd8bf00f
-		public void write (Kryo kryo, Output output, BitSet set) {
-			long[] values = set.toLongArray();
-			output.writeVarInt(values.length, true);
-			output.writeLongs(values, 0, values.length);
-		}
-
-		@Override
-		public BitSet read (Kryo kryo, Input input, Class type) {
-			int length = input.readVarInt(true);
-			long[] values = input.readLongs(length);
-			BitSet set = BitSet.valueOf(values);
-			return set;
-		}
-
-		@Override
-		public BitSet copy (Kryo kryo, BitSet original) {
-			return BitSet.valueOf(original.toLongArray());
-		}
-	}
-}
+/* Copyright (c) 2008-2018, Nathan Sweet
+ * All rights reserved.
+ * 
+ * Redistribution and use in source and binary forms, with or without modification, are permitted provided that the following
+ * conditions are met:
+ * 
+ * - Redistributions of source code must retain the above copyright notice, this list of conditions and the following disclaimer.
+ * - Redistributions in binary form must reproduce the above copyright notice, this list of conditions and the following
+ * disclaimer in the documentation and/or other materials provided with the distribution.
+ * - Neither the name of Esoteric Software nor the names of its contributors may be used to endorse or promote products derived
+ * from this software without specific prior written permission.
+ * 
+ * THIS SOFTWARE IS PROVIDED BY THE COPYRIGHT HOLDERS AND CONTRIBUTORS "AS IS" AND ANY EXPRESS OR IMPLIED WARRANTIES, INCLUDING,
+ * BUT NOT LIMITED TO, THE IMPLIED WARRANTIES OF MERCHANTABILITY AND FITNESS FOR A PARTICULAR PURPOSE ARE DISCLAIMED. IN NO EVENT
+ * SHALL THE COPYRIGHT HOLDER OR CONTRIBUTORS BE LIABLE FOR ANY DIRECT, INDIRECT, INCIDENTAL, SPECIAL, EXEMPLARY, OR CONSEQUENTIAL
+ * DAMAGES (INCLUDING, BUT NOT LIMITED TO, PROCUREMENT OF SUBSTITUTE GOODS OR SERVICES; LOSS OF USE, DATA, OR PROFITS; OR BUSINESS
+ * INTERRUPTION) HOWEVER CAUSED AND ON ANY THEORY OF LIABILITY, WHETHER IN CONTRACT, STRICT LIABILITY, OR TORT (INCLUDING
+ * NEGLIGENCE OR OTHERWISE) ARISING IN ANY WAY OUT OF THE USE OF THIS SOFTWARE, EVEN IF ADVISED OF THE POSSIBILITY OF SUCH DAMAGE. */
+
+package com.esotericsoftware.kryo.serializers;
+
+import static com.esotericsoftware.kryo.Kryo.*;
+import static com.esotericsoftware.kryo.util.Util.*;
+
+import com.esotericsoftware.kryo.Kryo;
+import com.esotericsoftware.kryo.KryoException;
+import com.esotericsoftware.kryo.KryoSerializable;
+import com.esotericsoftware.kryo.Registration;
+import com.esotericsoftware.kryo.Serializer;
+import com.esotericsoftware.kryo.io.Input;
+import com.esotericsoftware.kryo.io.Output;
+
+import java.lang.reflect.Constructor;
+import java.math.BigDecimal;
+import java.math.BigInteger;
+import java.net.MalformedURLException;
+import java.net.URL;
+import java.nio.charset.Charset;
+import java.sql.Time;
+import java.sql.Timestamp;
+import java.util.ArrayList;
+import java.util.Arrays;
+import java.util.BitSet;
+import java.util.Calendar;
+import java.util.Collection;
+import java.util.Collections;
+import java.util.Comparator;
+import java.util.Currency;
+import java.util.Date;
+import java.util.EnumSet;
+import java.util.GregorianCalendar;
+import java.util.List;
+import java.util.Locale;
+import java.util.Map;
+import java.util.Map.Entry;
+import java.util.PriorityQueue;
+import java.util.Set;
+import java.util.TimeZone;
+import java.util.TreeMap;
+import java.util.TreeSet;
+
+/** Contains many serializer classes that are provided by {@link Kryo#addDefaultSerializer(Class, Class) default}.
+ * @author Nathan Sweet */
+public class DefaultSerializers {
+	public static class VoidSerializer extends ImmutableSerializer {
+		@Override
+		public void write (Kryo kryo, Output output, Object object) {
+		}
+
+		@Override
+		public Object read (Kryo kryo, Input input, Class type) {
+			return null;
+		}
+	}
+
+	public static class BooleanSerializer extends ImmutableSerializer<Boolean> {
+		@Override
+		public void write (Kryo kryo, Output output, Boolean object) {
+			output.writeBoolean(object);
+		}
+
+		@Override
+		public Boolean read (Kryo kryo, Input input, Class<? extends Boolean> type) {
+			return input.readBoolean();
+		}
+	}
+
+	public static class ByteSerializer extends ImmutableSerializer<Byte> {
+		@Override
+		public void write (Kryo kryo, Output output, Byte object) {
+			output.writeByte(object);
+		}
+
+		@Override
+		public Byte read (Kryo kryo, Input input, Class<? extends Byte> type) {
+			return input.readByte();
+		}
+	}
+
+	public static class CharSerializer extends ImmutableSerializer<Character> {
+		@Override
+		public void write (Kryo kryo, Output output, Character object) {
+			output.writeChar(object);
+		}
+
+		@Override
+		public Character read (Kryo kryo, Input input, Class<? extends Character> type) {
+			return input.readChar();
+		}
+	}
+
+	public static class ShortSerializer extends ImmutableSerializer<Short> {
+		@Override
+		public void write (Kryo kryo, Output output, Short object) {
+			output.writeShort(object);
+		}
+
+		@Override
+		public Short read (Kryo kryo, Input input, Class<? extends Short> type) {
+			return input.readShort();
+		}
+	}
+
+	public static class IntSerializer extends ImmutableSerializer<Integer> {
+		@Override
+		public void write (Kryo kryo, Output output, Integer object) {
+			output.writeInt(object, false);
+		}
+
+		@Override
+		public Integer read (Kryo kryo, Input input, Class<? extends Integer> type) {
+			return input.readInt(false);
+		}
+	}
+
+	public static class LongSerializer extends ImmutableSerializer<Long> {
+		@Override
+		public void write (Kryo kryo, Output output, Long object) {
+			output.writeVarLong(object, false);
+		}
+
+		@Override
+		public Long read (Kryo kryo, Input input, Class<? extends Long> type) {
+			return input.readVarLong(false);
+		}
+	}
+
+	public static class FloatSerializer extends ImmutableSerializer<Float> {
+		@Override
+		public void write (Kryo kryo, Output output, Float object) {
+			output.writeFloat(object);
+		}
+
+		@Override
+		public Float read (Kryo kryo, Input input, Class<? extends Float> type) {
+			return input.readFloat();
+		}
+	}
+
+	public static class DoubleSerializer extends ImmutableSerializer<Double> {
+		@Override
+		public void write (Kryo kryo, Output output, Double object) {
+			output.writeDouble(object);
+		}
+
+		@Override
+		public Double read (Kryo kryo, Input input, Class<? extends Double> type) {
+			return input.readDouble();
+		}
+	}
+
+	/** @see Output#writeString(String) */
+	public static class StringSerializer extends ImmutableSerializer<String> {
+		{
+			setAcceptsNull(true);
+		}
+
+		@Override
+		public void write (Kryo kryo, Output output, String object) {
+			output.writeString(object);
+		}
+
+		@Override
+		public String read (Kryo kryo, Input input, Class<? extends String> type) {
+			return input.readString();
+		}
+	}
+
+	/** Serializer for {@link BigInteger} and any subclass.
+	 * @author Tumi <serverperformance@gmail.com> (enhacements) */
+	public static class BigIntegerSerializer extends ImmutableSerializer<BigInteger> {
+		{
+			setAcceptsNull(true);
+		}
+
+		@Override
+		public void write (Kryo kryo, Output output, BigInteger object) {
+			if (object == null) {
+				output.writeByte(NULL);
+				return;
+			}
+			// fast-path optimizations for BigInteger.ZERO constant
+			if (object == BigInteger.ZERO) {
+				output.writeByte(2);
+				output.writeByte(0);
+				return;
+			}
+			// default behaviour
+			byte[] bytes = object.toByteArray();
+			output.writeVarInt(bytes.length + 1, true);
+			output.writeBytes(bytes);
+		}
+
+		@Override
+		public BigInteger read (Kryo kryo, Input input, Class<? extends BigInteger> type) {
+			int length = input.readVarInt(true);
+			if (length == NULL) return null;
+			byte[] bytes = input.readBytes(length - 1);
+			if (type != BigInteger.class && type != null) {
+				// Use reflection for subclasses.
+				try {
+					Constructor<? extends BigInteger> constructor = type.getConstructor(byte[].class);
+					if (!constructor.isAccessible()) {
+						try {
+							constructor.setAccessible(true);
+						} catch (SecurityException ignored) {
+						}
+					}
+					return constructor.newInstance(bytes);
+				} catch (Exception ex) {
+					throw new KryoException(ex);
+				}
+			}
+			if (length == 2) {
+				// Fast-path optimizations for BigInteger constants.
+				switch (bytes[0]) {
+				case 0:
+					return BigInteger.ZERO;
+				case 1:
+					return BigInteger.ONE;
+				case 10:
+					return BigInteger.TEN;
+				}
+			}
+			return new BigInteger(bytes);
+		}
+	}
+
+	/** Serializer for {@link BigDecimal} and any subclass.
+	 * @author Tumi <serverperformance@gmail.com> (enhacements) */
+	public static class BigDecimalSerializer extends ImmutableSerializer<BigDecimal> {
+		private final BigIntegerSerializer bigIntegerSerializer = new BigIntegerSerializer();
+
+		{
+			setAcceptsNull(true);
+		}
+
+		@Override
+		public void write (Kryo kryo, Output output, BigDecimal object) {
+			if (object == null) {
+				output.writeByte(NULL);
+				return;
+			}
+			// fast-path optimizations for BigDecimal constants
+			if (object == BigDecimal.ZERO) {
+				bigIntegerSerializer.write(kryo, output, BigInteger.ZERO);
+				output.writeInt(0, false); // for backwards compatibility
+				return;
+			}
+			// default behaviour
+			bigIntegerSerializer.write(kryo, output, object.unscaledValue());
+			output.writeInt(object.scale(), false);
+		}
+
+		@Override
+		public BigDecimal read (Kryo kryo, Input input, Class<? extends BigDecimal> type) {
+			BigInteger unscaledValue = bigIntegerSerializer.read(kryo, input, BigInteger.class);
+			if (unscaledValue == null) return null;
+			int scale = input.readInt(false);
+			if (type != BigDecimal.class && type != null) {
+				// For subclasses, use reflection
+				try {
+					Constructor<? extends BigDecimal> constructor = type.getConstructor(BigInteger.class, int.class);
+					if (!constructor.isAccessible()) {
+						try {
+							constructor.setAccessible(true);
+						} catch (SecurityException ignored) {
+						}
+					}
+					return constructor.newInstance(unscaledValue, scale);
+				} catch (Exception ex) {
+					throw new KryoException(ex);
+				}
+			}
+			// fast-path optimizations for BigDecimal constants
+			if (unscaledValue == BigInteger.ZERO && scale == 0) {
+				return BigDecimal.ZERO;
+			}
+			// default behaviour
+			return new BigDecimal(unscaledValue, scale);
+		}
+	}
+
+	public static class ClassSerializer extends ImmutableSerializer<Class> {
+		{
+			setAcceptsNull(true);
+		}
+
+		@Override
+		public void write (Kryo kryo, Output output, Class type) {
+			kryo.writeClass(output, type);
+			if (type != null && (type.isPrimitive() || isWrapperClass(type))) output.writeBoolean(type.isPrimitive());
+		}
+
+		@Override
+		public Class read (Kryo kryo, Input input, Class<? extends Class> ignored) {
+			Registration registration = kryo.readClass(input);
+			if (registration == null) return null;
+			Class type = registration.getType();
+			if (!type.isPrimitive() || input.readBoolean()) return type;
+			return getWrapperClass(type);
+		}
+	}
+
+	/** Serializer for {@link Date}, {@link java.sql.Date}, {@link Time}, {@link Timestamp} and any other subclass.
+	 * @author Tumi <serverperformance@gmail.com> */
+	public static class DateSerializer extends Serializer<Date> {
+		private Date create (Kryo kryo, Class<? extends Date> type, long time) throws KryoException {
+			if (type == Date.class || type == null) {
+				return new Date(time);
+			}
+			if (type == Timestamp.class) {
+				return new Timestamp(time);
+			}
+			if (type == java.sql.Date.class) {
+				return new java.sql.Date(time);
+			}
+			if (type == Time.class) {
+				return new Time(time);
+			}
+			// other cases, reflection
+			try {
+				// Try to avoid invoking the no-args constructor
+				// (which is expected to initialize the instance with the current time)
+				Constructor<? extends Date> constructor = type.getConstructor(long.class);
+				if (!constructor.isAccessible()) {
+					try {
+						constructor.setAccessible(true);
+					} catch (SecurityException ignored) {
+					}
+				}
+				return constructor.newInstance(time);
+			} catch (Exception ex) {
+				// default strategy
+				Date d = kryo.newInstance(type);
+				d.setTime(time);
+				return d;
+			}
+		}
+
+		@Override
+		public void write (Kryo kryo, Output output, Date object) {
+			output.writeVarLong(object.getTime(), true);
+		}
+
+		@Override
+		public Date read (Kryo kryo, Input input, Class<? extends Date> type) {
+			return create(kryo, type, input.readVarLong(true));
+		}
+
+		@Override
+		public Date copy (Kryo kryo, Date original) {
+			return create(kryo, original.getClass(), original.getTime());
+		}
+	}
+
+	public static class EnumSerializer extends ImmutableSerializer<Enum> {
+		{
+			setAcceptsNull(true);
+		}
+
+		private Object[] enumConstants;
+
+		public EnumSerializer (Class<? extends Enum> type) {
+			enumConstants = type.getEnumConstants();
+			// We allow the serialization of the (abstract!) Enum.class (instead of an actual "user" enum),
+			// which also creates an EnumSerializer instance during Kryo.writeClass with the following trace:
+			// ClassSerializer.write -> Kryo.writeClass -> DefaultClassResolver.writeClass
+			// -> Kryo.getDefaultSerializer -> ReflectionSerializerFactory.makeSerializer(kryo, EnumSerializer, Enum.class)
+			// This EnumSerializer instance is expected to be never called for write/read.
+			if (enumConstants == null && !Enum.class.equals(type))
+				throw new IllegalArgumentException("The type must be an enum: " + type);
+		}
+
+		@Override
+		public void write (Kryo kryo, Output output, Enum object) {
+			if (object == null) {
+				output.writeVarInt(NULL, true);
+				return;
+			}
+			output.writeVarInt(object.ordinal() + 1, true);
+		}
+
+		@Override
+		public Enum read (Kryo kryo, Input input, Class<? extends Enum> type) {
+			int ordinal = input.readVarInt(true);
+			if (ordinal == NULL) return null;
+			ordinal--;
+			if (ordinal < 0 || ordinal > enumConstants.length - 1)
+				throw new KryoException("Invalid ordinal for enum \"" + type.getName() + "\": " + ordinal);
+			Object constant = enumConstants[ordinal];
+			return (Enum)constant;
+		}
+	}
+
+	public static class EnumSetSerializer extends Serializer<EnumSet> {
+		@Override
+		public void write (Kryo kryo, Output output, EnumSet object) {
+			Serializer serializer;
+			if (object.isEmpty()) {
+				EnumSet tmp = EnumSet.complementOf(object);
+				if (tmp.isEmpty()) throw new KryoException("An EnumSet must have a defined Enum to be serialized.");
+				serializer = kryo.writeClass(output, tmp.iterator().next().getClass()).getSerializer();
+			} else {
+				serializer = kryo.writeClass(output, object.iterator().next().getClass()).getSerializer();
+			}
+			output.writeVarInt(object.size(), true);
+			for (Object element : object)
+				serializer.write(kryo, output, element);
+		}
+
+		@Override
+		public EnumSet read (Kryo kryo, Input input, Class<? extends EnumSet> type) {
+			Registration registration = kryo.readClass(input);
+			EnumSet object = EnumSet.noneOf(registration.getType());
+			Serializer serializer = registration.getSerializer();
+			int length = input.readVarInt(true);
+			for (int i = 0; i < length; i++)
+				object.add(serializer.read(kryo, input, null));
+			return object;
+		}
+
+		@Override
+		public EnumSet copy (Kryo kryo, EnumSet original) {
+			return EnumSet.copyOf(original);
+		}
+	}
+
+	/** @author <a href="mailto:martin.grotzke@javakaffee.de">Martin Grotzke</a> */
+	public static class CurrencySerializer extends ImmutableSerializer<Currency> {
+		{
+			setAcceptsNull(true);
+		}
+
+		@Override
+		public void write (Kryo kryo, Output output, Currency object) {
+			output.writeString(object == null ? null : object.getCurrencyCode());
+		}
+
+		@Override
+		public Currency read (Kryo kryo, Input input, Class<? extends Currency> type) {
+			String currencyCode = input.readString();
+			if (currencyCode == null) return null;
+			return Currency.getInstance(currencyCode);
+		}
+	}
+
+	/** @author <a href="mailto:martin.grotzke@javakaffee.de">Martin Grotzke</a> */
+	public static class StringBufferSerializer extends Serializer<StringBuffer> {
+		{
+			setAcceptsNull(true);
+		}
+
+		@Override
+		public void write (Kryo kryo, Output output, StringBuffer object) {
+			output.writeString(object == null ? null : object.toString());
+		}
+
+		@Override
+		public StringBuffer read (Kryo kryo, Input input, Class<? extends StringBuffer> type) {
+			String value = input.readString();
+			if (value == null) return null;
+			return new StringBuffer(value);
+		}
+
+		@Override
+		public StringBuffer copy (Kryo kryo, StringBuffer original) {
+			return new StringBuffer(original);
+		}
+	}
+
+	/** @author <a href="mailto:martin.grotzke@javakaffee.de">Martin Grotzke</a> */
+	public static class StringBuilderSerializer extends Serializer<StringBuilder> {
+		{
+			setAcceptsNull(true);
+		}
+
+		@Override
+		public void write (Kryo kryo, Output output, StringBuilder object) {
+			output.writeString(object == null ? null : object.toString());
+		}
+
+		@Override
+		public StringBuilder read (Kryo kryo, Input input, Class<? extends StringBuilder> type) {
+			return input.readStringBuilder();
+		}
+
+		@Override
+		public StringBuilder copy (Kryo kryo, StringBuilder original) {
+			return new StringBuilder(original);
+		}
+	}
+
+	public static class KryoSerializableSerializer extends Serializer<KryoSerializable> {
+		@Override
+		public void write (Kryo kryo, Output output, KryoSerializable object) {
+			object.write(kryo, output);
+		}
+
+		@Override
+		public KryoSerializable read (Kryo kryo, Input input, Class<? extends KryoSerializable> type) {
+			KryoSerializable object = kryo.newInstance(type);
+			kryo.reference(object);
+			object.read(kryo, input);
+			return object;
+		}
+	}
+
+	/** Serializer for lists created via {@link Collections#emptyList()} or that were just assigned the
+	 * {@link Collections#EMPTY_LIST}.
+	 * @author <a href="mailto:martin.grotzke@javakaffee.de">Martin Grotzke</a> */
+	public static class CollectionsEmptyListSerializer extends ImmutableSerializer<Collection> {
+		@Override
+		public void write (Kryo kryo, Output output, Collection object) {
+		}
+
+		@Override
+		public Collection read (Kryo kryo, Input input, Class<? extends Collection> type) {
+			return Collections.EMPTY_LIST;
+		}
+	}
+
+	/** Serializer for maps created via {@link Collections#emptyMap()} or that were just assigned the
+	 * {@link Collections#EMPTY_MAP}.
+	 * @author <a href="mailto:martin.grotzke@javakaffee.de">Martin Grotzke</a> */
+	public static class CollectionsEmptyMapSerializer extends ImmutableSerializer<Map> {
+		@Override
+		public void write (Kryo kryo, Output output, Map object) {
+		}
+
+		@Override
+		public Map read (Kryo kryo, Input input, Class<? extends Map> type) {
+			return Collections.EMPTY_MAP;
+		}
+	}
+
+	/** Serializer for sets created via {@link Collections#emptySet()} or that were just assigned the
+	 * {@link Collections#EMPTY_SET}.
+	 * @author <a href="mailto:martin.grotzke@javakaffee.de">Martin Grotzke</a> */
+	public static class CollectionsEmptySetSerializer extends ImmutableSerializer<Set> {
+		@Override
+		public void write (Kryo kryo, Output output, Set object) {
+		}
+
+		@Override
+		public Set read (Kryo kryo, Input input, Class<? extends Set> type) {
+			return Collections.EMPTY_SET;
+		}
+	}
+
+	/** Serializer for lists created via {@link Collections#singletonList(Object)}.
+	 * @author <a href="mailto:martin.grotzke@javakaffee.de">Martin Grotzke</a> */
+	public static class CollectionsSingletonListSerializer extends Serializer<List> {
+		@Override
+		public void write (Kryo kryo, Output output, List object) {
+			kryo.writeClassAndObject(output, object.get(0));
+		}
+
+		@Override
+		public List read (Kryo kryo, Input input, Class<? extends List> type) {
+			return Collections.singletonList(kryo.readClassAndObject(input));
+		}
+
+		@Override
+		public List copy (Kryo kryo, List original) {
+			return Collections.singletonList(kryo.copy(original.get(0)));
+		}
+	}
+
+	/** Serializer for maps created via {@link Collections#singletonMap(Object, Object)}.
+	 * @author <a href="mailto:martin.grotzke@javakaffee.de">Martin Grotzke</a> */
+	public static class CollectionsSingletonMapSerializer extends Serializer<Map> {
+		@Override
+		public void write (Kryo kryo, Output output, Map object) {
+			Entry entry = (Entry)object.entrySet().iterator().next();
+			kryo.writeClassAndObject(output, entry.getKey());
+			kryo.writeClassAndObject(output, entry.getValue());
+		}
+
+		@Override
+		public Map read (Kryo kryo, Input input, Class<? extends Map> type) {
+			Object key = kryo.readClassAndObject(input);
+			Object value = kryo.readClassAndObject(input);
+			return Collections.singletonMap(key, value);
+		}
+
+		@Override
+		public Map copy (Kryo kryo, Map original) {
+			Entry entry = (Entry)original.entrySet().iterator().next();
+			return Collections.singletonMap(kryo.copy(entry.getKey()), kryo.copy(entry.getValue()));
+		}
+	}
+
+	/** Serializer for sets created via {@link Collections#singleton(Object)}.
+	 * @author <a href="mailto:martin.grotzke@javakaffee.de">Martin Grotzke</a> */
+	public static class CollectionsSingletonSetSerializer extends Serializer<Set> {
+		@Override
+		public void write (Kryo kryo, Output output, Set object) {
+			kryo.writeClassAndObject(output, object.iterator().next());
+		}
+
+		@Override
+		public Set read (Kryo kryo, Input input, Class<? extends Set> type) {
+			return Collections.singleton(kryo.readClassAndObject(input));
+		}
+
+		@Override
+		public Set copy (Kryo kryo, Set original) {
+			return Collections.singleton(kryo.copy(original.iterator().next()));
+		}
+	}
+
+	/** Serializer for {@link TimeZone}. Assumes the timezones are immutable.
+	 * @author Tumi <serverperformance@gmail.com> */
+	public static class TimeZoneSerializer extends ImmutableSerializer<TimeZone> {
+		@Override
+		public void write (Kryo kryo, Output output, TimeZone object) {
+			output.writeString(object.getID());
+		}
+
+		@Override
+		public TimeZone read (Kryo kryo, Input input, Class<? extends TimeZone> type) {
+			return TimeZone.getTimeZone(input.readString());
+		}
+	}
+
+	/** Serializer for {@link GregorianCalendar}, java.util.JapaneseImperialCalendar, and sun.util.BuddhistCalendar.
+	 * @author Tumi <serverperformance@gmail.com> */
+	public static class CalendarSerializer extends Serializer<Calendar> {
+		// The default value of gregorianCutover.
+		private static final long DEFAULT_GREGORIAN_CUTOVER = -12219292800000L;
+
+		TimeZoneSerializer timeZoneSerializer = new TimeZoneSerializer();
+
+		@Override
+		public void write (Kryo kryo, Output output, Calendar object) {
+			timeZoneSerializer.write(kryo, output, object.getTimeZone()); // can't be null
+			output.writeVarLong(object.getTimeInMillis(), true);
+			output.writeBoolean(object.isLenient());
+			output.writeInt(object.getFirstDayOfWeek(), true);
+			output.writeInt(object.getMinimalDaysInFirstWeek(), true);
+			if (object instanceof GregorianCalendar)
+				output.writeVarLong(((GregorianCalendar)object).getGregorianChange().getTime(), false);
+			else
+				output.writeVarLong(DEFAULT_GREGORIAN_CUTOVER, false);
+		}
+
+		@Override
+		public Calendar read (Kryo kryo, Input input, Class<? extends Calendar> type) {
+			Calendar result = Calendar.getInstance(timeZoneSerializer.read(kryo, input, TimeZone.class));
+			result.setTimeInMillis(input.readVarLong(true));
+			result.setLenient(input.readBoolean());
+			result.setFirstDayOfWeek(input.readInt(true));
+			result.setMinimalDaysInFirstWeek(input.readInt(true));
+			long gregorianChange = input.readVarLong(false);
+			if (gregorianChange != DEFAULT_GREGORIAN_CUTOVER)
+				if (result instanceof GregorianCalendar) ((GregorianCalendar)result).setGregorianChange(new Date(gregorianChange));
+			return result;
+		}
+
+		@Override
+		public Calendar copy (Kryo kryo, Calendar original) {
+			return (Calendar)original.clone();
+		}
+	}
+
+	/** Serializer for {@link TreeMap} and any subclass.
+	 * @author Tumi <serverperformance@gmail.com> (enhacements) */
+	public static class TreeMapSerializer extends MapSerializer<TreeMap> {
+		@Override
+		protected void writeHeader (Kryo kryo, Output output, TreeMap treeSet) {
+			kryo.writeClassAndObject(output, treeSet.comparator());
+		}
+
+		@Override
+		protected TreeMap create (Kryo kryo, Input input, Class<? extends TreeMap> type, int size) {
+			return createTreeMap(type, (Comparator)kryo.readClassAndObject(input));
+		}
+
+		@Override
+		protected TreeMap createCopy (Kryo kryo, TreeMap original) {
+			return createTreeMap(original.getClass(), original.comparator());
+		}
+
+		private TreeMap createTreeMap (Class<? extends TreeMap> type, Comparator comparator) {
+			if (type == TreeMap.class || type == null) return new TreeMap(comparator);
+			// Use reflection for subclasses.
+			try {
+				Constructor constructor = type.getConstructor(Comparator.class);
+				if (!constructor.isAccessible()) {
+					try {
+						constructor.setAccessible(true);
+					} catch (SecurityException ignored) {
+					}
+				}
+				return (TreeMap)constructor.newInstance(comparator);
+			} catch (Exception ex) {
+				throw new KryoException(ex);
+			}
+		}
+	}
+
+	/** Serializer for {@link TreeMap} and any subclass.
+	 * @author Tumi <serverperformance@gmail.com> (enhacements) */
+	public static class TreeSetSerializer extends CollectionSerializer<TreeSet> {
+		@Override
+		protected void writeHeader (Kryo kryo, Output output, TreeSet treeSet) {
+			kryo.writeClassAndObject(output, treeSet.comparator());
+		}
+
+		@Override
+		protected TreeSet create (Kryo kryo, Input input, Class<? extends TreeSet> type, int size) {
+			return createTreeSet(type, (Comparator)kryo.readClassAndObject(input));
+		}
+
+		@Override
+		protected TreeSet createCopy (Kryo kryo, TreeSet original) {
+			return createTreeSet(original.getClass(), original.comparator());
+		}
+
+		private TreeSet createTreeSet (Class<? extends Collection> type, Comparator comparator) {
+			if (type == TreeSet.class || type == null) return new TreeSet(comparator);
+			// Use reflection for subclasses.
+			try {
+				Constructor constructor = type.getConstructor(Comparator.class);
+				if (!constructor.isAccessible()) {
+					try {
+						constructor.setAccessible(true);
+					} catch (SecurityException ignored) {
+					}
+				}
+				return (TreeSet)constructor.newInstance(comparator);
+			} catch (Exception ex) {
+				throw new KryoException(ex);
+			}
+		}
+	}
+
+	/** Serializer for {@link PriorityQueue} and any subclass.
+	 * @author Nathan Sweet */
+	public static class PriorityQueueSerializer extends CollectionSerializer<PriorityQueue> {
+		@Override
+		protected void writeHeader (Kryo kryo, Output output, PriorityQueue queue) {
+			kryo.writeClassAndObject(output, queue.comparator());
+		}
+
+		@Override
+		protected PriorityQueue create (Kryo kryo, Input input, Class<? extends PriorityQueue> type, int size) {
+			return createPriorityQueue(type, size, (Comparator)kryo.readClassAndObject(input));
+		}
+
+		@Override
+		protected PriorityQueue createCopy (Kryo kryo, PriorityQueue original) {
+			return createPriorityQueue(original.getClass(), original.size(), original.comparator());
+		}
+
+		private PriorityQueue createPriorityQueue (Class<? extends Collection> type, int size, Comparator comparator) {
+			if (type == PriorityQueue.class || type == null) return new PriorityQueue(size, comparator);
+			// Use reflection for subclasses.
+			try {
+				Constructor constructor = type.getConstructor(int.class, Comparator.class);
+				if (!constructor.isAccessible()) {
+					try {
+						constructor.setAccessible(true);
+					} catch (SecurityException ignored) {
+					}
+				}
+				return (PriorityQueue)constructor.newInstance(comparator);
+			} catch (Exception ex) {
+				throw new KryoException(ex);
+			}
+		}
+	}
+
+	/** Serializer for {@link Locale} (immutables).
+	 * @author Tumi <serverperformance@gmail.com> */
+	public static class LocaleSerializer extends ImmutableSerializer<Locale> {
+		// Missing constants in j.u.Locale for common locale
+		public static final Locale SPANISH = new Locale("es", "", "");
+		public static final Locale SPAIN = new Locale("es", "ES", "");
+
+		protected Locale create (String language, String country, String variant) {
+			// Fast-path for default locale in this system (may not be in the Locale constants list)
+			Locale defaultLocale = Locale.getDefault();
+			if (isSameLocale(defaultLocale, language, country, variant)) return defaultLocale;
+			// Fast-paths for constants declared in java.util.Locale :
+			// 1. "US" locale (typical forced default in many applications)
+			if (defaultLocale != Locale.US && isSameLocale(Locale.US, language, country, variant)) return Locale.US;
+			// 2. Language-only constant locales
+			if (isSameLocale(Locale.ENGLISH, language, country, variant)) return Locale.ENGLISH;
+			if (isSameLocale(Locale.GERMAN, language, country, variant)) return Locale.GERMAN;
+			if (isSameLocale(SPANISH, language, country, variant)) return SPANISH;
+			if (isSameLocale(Locale.FRENCH, language, country, variant)) return Locale.FRENCH;
+			if (isSameLocale(Locale.ITALIAN, language, country, variant)) return Locale.ITALIAN;
+			if (isSameLocale(Locale.JAPANESE, language, country, variant)) return Locale.JAPANESE;
+			if (isSameLocale(Locale.KOREAN, language, country, variant)) return Locale.KOREAN;
+			if (isSameLocale(Locale.SIMPLIFIED_CHINESE, language, country, variant)) return Locale.SIMPLIFIED_CHINESE;
+			if (isSameLocale(Locale.CHINESE, language, country, variant)) return Locale.CHINESE;
+			if (isSameLocale(Locale.TRADITIONAL_CHINESE, language, country, variant)) return Locale.TRADITIONAL_CHINESE;
+			// 2. Language with Country constant locales
+			if (isSameLocale(Locale.UK, language, country, variant)) return Locale.UK;
+			if (isSameLocale(Locale.GERMANY, language, country, variant)) return Locale.GERMANY;
+			if (isSameLocale(SPAIN, language, country, variant)) return SPAIN;
+			if (isSameLocale(Locale.FRANCE, language, country, variant)) return Locale.FRANCE;
+			if (isSameLocale(Locale.ITALY, language, country, variant)) return Locale.ITALY;
+			if (isSameLocale(Locale.JAPAN, language, country, variant)) return Locale.JAPAN;
+			if (isSameLocale(Locale.KOREA, language, country, variant)) return Locale.KOREA;
+			// if (isSameLocale(Locale.CHINA, language, country, variant)) // CHINA==SIMPLIFIED_CHINESE, see Locale.java
+			// return Locale.CHINA;
+			// if (isSameLocale(Locale.PRC, language, country, variant)) // PRC==SIMPLIFIED_CHINESE, see Locale.java
+			// return Locale.PRC;
+			// if (isSameLocale(Locale.TAIWAN, language, country, variant)) // TAIWAN==SIMPLIFIED_CHINESE, see Locale.java
+			// return Locale.TAIWAN;
+			if (isSameLocale(Locale.CANADA, language, country, variant)) return Locale.CANADA;
+			if (isSameLocale(Locale.CANADA_FRENCH, language, country, variant)) return Locale.CANADA_FRENCH;
+
+			return new Locale(language, country, variant);
+		}
+
+		@Override
+		public void write (Kryo kryo, Output output, Locale l) {
+			output.writeAscii(l.getLanguage());
+			output.writeAscii(l.getCountry());
+			output.writeString(l.getVariant());
+		}
+
+		@Override
+		public Locale read (Kryo kryo, Input input, Class<? extends Locale> type) {
+			String language = input.readString();
+			String country = input.readString();
+			String variant = input.readString();
+			return create(language, country, variant);
+		}
+
+		protected static boolean isSameLocale (Locale locale, String language, String country, String variant) {
+			return (locale.getLanguage().equals(language) && locale.getCountry().equals(country)
+				&& locale.getVariant().equals(variant));
+		}
+	}
+
+	/** Serializer for {@link Charset}. */
+	public static class CharsetSerializer extends ImmutableSerializer<Charset> {
+		@Override
+		public void write (Kryo kryo, Output output, Charset object) {
+			output.writeString(object.name());
+		}
+
+		@Override
+		public Charset read (Kryo kryo, Input input, Class<? extends Charset> type) {
+			return Charset.forName(input.readString());
+		}
+	}
+
+	/** Serializer for {@link URL}. */
+	public static class URLSerializer extends ImmutableSerializer<URL> {
+		@Override
+		public void write (Kryo kryo, Output output, URL object) {
+			output.writeString(object.toExternalForm());
+		}
+
+		@Override
+		public URL read (Kryo kryo, Input input, Class<? extends URL> type) {
+			try {
+				return new java.net.URL(input.readString());
+			} catch (MalformedURLException ex) {
+				throw new KryoException(ex);
+			}
+		}
+	}
+
+	/** Serializer for {@link Arrays#asList(Object...)}. */
+	public static class ArraysAsListSerializer extends CollectionSerializer<List> {
+		@Override
+		protected List create (Kryo kryo, Input input, Class type, int size) {
+			return new ArrayList(size);
+		}
+
+		@Override
+		public List read (Kryo kryo, Input input, Class type) {
+			List list = super.read(kryo, input, type);
+			if (list == null) return null;
+			return Arrays.asList(list.toArray());
+		}
+
+		@Override
+		public List copy (Kryo kryo, List original) {
+			return Arrays.asList(original.toArray());
+		}
+	}
+
+	public static class BitSetSerializer extends Serializer<BitSet> {
+		@Override
+		public void write (Kryo kryo, Output output, BitSet set) {
+			long[] values = set.toLongArray();
+			output.writeVarInt(values.length, true);
+			output.writeLongs(values, 0, values.length);
+		}
+
+		@Override
+		public BitSet read (Kryo kryo, Input input, Class type) {
+			int length = input.readVarInt(true);
+			long[] values = input.readLongs(length);
+			BitSet set = BitSet.valueOf(values);
+			return set;
+		}
+
+		@Override
+		public BitSet copy (Kryo kryo, BitSet original) {
+			return BitSet.valueOf(original.toLongArray());
+		}
+	}
+}