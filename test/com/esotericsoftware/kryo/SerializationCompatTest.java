--- conflicted
+++ resolved
@@ -39,6 +39,7 @@
 import java.io.FileNotFoundException;
 import java.io.FileOutputStream;
 import java.lang.reflect.Field;
+import java.nio.ByteOrder;
 import java.util.ArrayList;
 import java.util.EnumSet;
 import java.util.List;
@@ -81,13 +82,8 @@
 		int[] versions = new int[] {parseInt(strVersions[0]), parseInt(strVersions[1])};
 		JAVA_VERSION = versions[0] > 1 ? versions[0] : versions[1];
 	}
-<<<<<<< HEAD
-	// Also change Kryo#defaultSerializers.
-	private static final int EXPECTED_DEFAULT_SERIALIZER_COUNT = JAVA_VERSION < 11 ? 57 : JAVA_VERSION < 14 ? 67 : 68;
-=======
 	private static final int EXPECTED_DEFAULT_SERIALIZER_COUNT = JAVA_VERSION < 11
 			? 57 : JAVA_VERSION < 14 ? 67 : 68;  // Also change Kryo#defaultSerializers.
->>>>>>> 2d1497c8
 	private static final List<TestDataDescription> TEST_DATAS = new ArrayList<>();
 
 	static {
