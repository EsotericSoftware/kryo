--- conflicted
+++ resolved
@@ -1045,12 +1045,8 @@
 		}
 	}
 
-<<<<<<< HEAD
 	public static class HasDefaultSerializerAnnotationSerializer extends Serializer<HasDefaultSerializerAnnotation> {
-=======
-	static public class HasDefaultSerializerAnnotationSerializer extends Serializer<HasDefaultSerializerAnnotation> {
 		@Override
->>>>>>> fd8bf00f
 		public void write (Kryo kryo, Output output, HasDefaultSerializerAnnotation object) {
 			output.writeVarLong(object.time, true);
 		}
