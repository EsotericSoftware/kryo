--- conflicted
+++ resolved
@@ -19,35 +19,19 @@
 
 package com.esotericsoftware.kryo.serializers;
 
-import static org.junit.Assert.*;
-
-import com.esotericsoftware.kryo.Kryo;
 import com.esotericsoftware.kryo.KryoTestCase;
 import com.esotericsoftware.kryo.io.Input;
 import com.esotericsoftware.kryo.io.Output;
 import com.esotericsoftware.kryo.serializers.GenericsTest.A.DontPassToSuper;
 import com.esotericsoftware.kryo.serializers.GenericsTest.ClassWithMap.MapKey;
-import com.esotericsoftware.kryo.util.NoGenericsHandler;
 
 import java.io.Serializable;
-<<<<<<< HEAD
-import java.util.ArrayList;
-import java.util.Arrays;
-import java.util.HashMap;
-import java.util.HashSet;
-import java.util.List;
-import java.util.Map;
-import java.util.Set;
-import java.util.function.Supplier;
-=======
 import java.lang.invoke.SerializedLambda;
 import java.util.*;
->>>>>>> ee4c8c24
 
 import org.junit.Before;
 import org.junit.Ignore;
 import org.junit.Test;
-
 
 public class GenericsTest extends KryoTestCase {
 	{
@@ -141,47 +125,6 @@
 		kryo.register(DontPassToSuper.class);
 		kryo.copy(new DontPassToSuper());
 	}
-	
-	
-
-	@Test
-	public void testComplicatedGenerics() {
-
-		final Kryo kryo = new Kryo();
-		kryo.setRegistrationRequired(false);
-
-		//Right now, this test case only works with the NoGenericsHandler
-		kryo.setGenerics(NoGenericsHandler.INSTANCE);
-		final Output output = new Output(1024);
-		kryo.writeClassAndObject(output, new StringSupplierContainer());
-		Object result = kryo.readClassAndObject(new Input(output.getBuffer()));
-		assertTrue(result instanceof StringSupplierContainer);
-		assertTrue(((StringSupplierContainer) result).input instanceof EmptyStringSupplier);
-	}
-
-	static class EmptyStringSupplier implements Supplier<String>, Serializable {
-
-		public String get() {
-			return "";
-		}
-		
-	}
-
-	static class StringSupplierContainer extends SupplierContainer<String> {
-
-		StringSupplierContainer() {
-			super(new EmptyStringSupplier());
-		}
-	}
-
-	static class SupplierContainer<T> {
-
-		public final Supplier<T> input;
-
-		SupplierContainer(Supplier<T> input) {
-			this.input = input;
-		}
-	}
 
 	// Test for https://github.com/EsotericSoftware/kryo/issues/654
 	@Test
