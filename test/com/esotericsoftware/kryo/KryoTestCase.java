/* Copyright (c) 2008-2018, Nathan Sweet
 * All rights reserved.
 * 
 * Redistribution and use in source and binary forms, with or without modification, are permitted provided that the following
 * conditions are met:
 * 
 * - Redistributions of source code must retain the above copyright notice, this list of conditions and the following disclaimer.
 * - Redistributions in binary form must reproduce the above copyright notice, this list of conditions and the following
 * disclaimer in the documentation and/or other materials provided with the distribution.
 * - Neither the name of Esoteric Software nor the names of its contributors may be used to endorse or promote products derived
 * from this software without specific prior written permission.
 * 
 * THIS SOFTWARE IS PROVIDED BY THE COPYRIGHT HOLDERS AND CONTRIBUTORS "AS IS" AND ANY EXPRESS OR IMPLIED WARRANTIES, INCLUDING,
 * BUT NOT LIMITED TO, THE IMPLIED WARRANTIES OF MERCHANTABILITY AND FITNESS FOR A PARTICULAR PURPOSE ARE DISCLAIMED. IN NO EVENT
 * SHALL THE COPYRIGHT HOLDER OR CONTRIBUTORS BE LIABLE FOR ANY DIRECT, INDIRECT, INCIDENTAL, SPECIAL, EXEMPLARY, OR CONSEQUENTIAL
 * DAMAGES (INCLUDING, BUT NOT LIMITED TO, PROCUREMENT OF SUBSTITUTE GOODS OR SERVICES; LOSS OF USE, DATA, OR PROFITS; OR BUSINESS
 * INTERRUPTION) HOWEVER CAUSED AND ON ANY THEORY OF LIABILITY, WHETHER IN CONTRACT, STRICT LIABILITY, OR TORT (INCLUDING
 * NEGLIGENCE OR OTHERWISE) ARISING IN ANY WAY OUT OF THE USE OF THIS SOFTWARE, EVEN IF ADVISED OF THE POSSIBILITY OF SUCH DAMAGE. */

package com.esotericsoftware.kryo;

import static com.esotericsoftware.minlog.Log.*;
import static org.junit.Assert.*;

import com.esotericsoftware.kryo.io.ByteBufferInput;
import com.esotericsoftware.kryo.io.ByteBufferOutput;
import com.esotericsoftware.kryo.io.Input;
import com.esotericsoftware.kryo.io.Output;
import com.esotericsoftware.kryo.unsafe.UnsafeByteBufferInput;
import com.esotericsoftware.kryo.unsafe.UnsafeByteBufferOutput;
import com.esotericsoftware.kryo.unsafe.UnsafeInput;
import com.esotericsoftware.kryo.unsafe.UnsafeOutput;

import java.io.ByteArrayInputStream;
import java.io.ByteArrayOutputStream;
import java.io.InputStream;
import java.io.OutputStream;
import java.lang.reflect.Array;
import java.nio.Buffer;
import java.nio.ByteBuffer;
import java.util.ArrayList;

import org.junit.Before;

/** Convenience methods for round tripping objects.
 * @author Nathan Sweet */
abstract public class KryoTestCase {
	// When true, roundTrip will only do a single write/read to make debugging easier (breaks some tests).
	static private final boolean debug = false;

	protected Kryo kryo;
	protected Output output;
	protected Input input;
	protected Object object1, object2;
	protected boolean supportsCopy;

	static interface BufferFactory {
		public Output createOutput (OutputStream os);

		public Output createOutput (OutputStream os, int size);

		public Output createOutput (int size, int limit);

		public Input createInput (InputStream os, int size);

		public Input createInput (byte[] buffer);
	}

	@Before
	public void setUp () throws Exception {
		if (debug && WARN) warn("*** DEBUG TEST ***");

		kryo = new Kryo();
	}

	/** @param length Pass Integer.MIN_VALUE to disable checking the length. */
	public <T> T roundTrip (int length, T object1) {
		T object2 = roundTripWithBufferFactory(length, object1, new BufferFactory() {
			public Output createOutput (OutputStream os) {
				return new Output(os);
			}

			public Output createOutput (OutputStream os, int size) {
				return new Output(os, size);
			}

			public Output createOutput (int size, int limit) {
				return new Output(size, limit);
			}

			public Input createInput (InputStream os, int size) {
				return new Input(os, size);
			}

			public Input createInput (byte[] buffer) {
				return new Input(buffer);
			}
		});

		if (debug) return object2;

		roundTripWithBufferFactory(length, object1, new BufferFactory() {
			public Output createOutput (OutputStream os) {
				return new ByteBufferOutput(os);
			}

			public Output createOutput (OutputStream os, int size) {
				return new ByteBufferOutput(os, size);
			}

			public Output createOutput (int size, int limit) {
				return new ByteBufferOutput(size, limit);
			}

			public Input createInput (InputStream os, int size) {
				return new ByteBufferInput(os, size);
			}

			public Input createInput (byte[] buffer) {
<<<<<<< HEAD
				ByteBuffer byteBuffer = ByteBuffer.allocateDirect(buffer.length);
				byteBuffer.put(buffer);
				((Buffer) byteBuffer).flip();
=======
				ByteBuffer byteBuffer = allocateByteBuffer(buffer);
>>>>>>> aed0c0ec
				return new ByteBufferInput(byteBuffer);
			}
		});

		roundTripWithBufferFactory(length, object1, new BufferFactory() {
			public Output createOutput (OutputStream os) {
				return new UnsafeOutput(os);
			}

			public Output createOutput (OutputStream os, int size) {
				return new UnsafeOutput(os, size);
			}

			public Output createOutput (int size, int limit) {
				return new UnsafeOutput(size, limit);
			}

			public Input createInput (InputStream os, int size) {
				return new UnsafeInput(os, size);
			}

			public Input createInput (byte[] buffer) {
				return new UnsafeInput(buffer);
			}
		});

		roundTripWithBufferFactory(length, object1, new BufferFactory() {
			public Output createOutput (OutputStream os) {
				return new UnsafeByteBufferOutput(os);
			}

			public Output createOutput (OutputStream os, int size) {
				return new UnsafeByteBufferOutput(os, size);
			}

			public Output createOutput (int size, int limit) {
				return new UnsafeByteBufferOutput(size, limit);
			}

			public Input createInput (InputStream os, int size) {
				return new UnsafeByteBufferInput(os, size);
			}

			public Input createInput (byte[] buffer) {
<<<<<<< HEAD
				ByteBuffer byteBuffer = ByteBuffer.allocateDirect(buffer.length);
				byteBuffer.put(buffer);
				((Buffer) byteBuffer).flip();
=======
				ByteBuffer byteBuffer = allocateByteBuffer(buffer);
>>>>>>> aed0c0ec
				return new UnsafeByteBufferInput(byteBuffer);
			}
		});

		return object2;
	}

	private ByteBuffer allocateByteBuffer(byte[] buffer) {
		ByteBuffer byteBuffer = ByteBuffer.allocateDirect(buffer.length);
		byteBuffer.put(buffer);
		((Buffer) byteBuffer).flip();
		return byteBuffer;
	}

	/** @param length Pass Integer.MIN_VALUE to disable checking the length. */
	public <T> T roundTripWithBufferFactory (int length, T object1, BufferFactory sf) {
		boolean checkLength = length != Integer.MIN_VALUE;

		this.object1 = object1;

		// Test output to stream, large buffer.
		ByteArrayOutputStream outStream = new ByteArrayOutputStream();
		output = sf.createOutput(outStream, 4096);
		kryo.writeClassAndObject(output, object1);
		output.flush();

		if (debug) System.out.println();

		// Test input from stream, large buffer.
		input = sf.createInput(new ByteArrayInputStream(outStream.toByteArray()), 4096);
		object2 = kryo.readClassAndObject(input);
		doAssertEquals(object1, object2);
		if (checkLength) {
			assertEquals("Incorrect number of bytes read.", length, input.total());
			assertEquals("Incorrect number of bytes written.", length, output.total());
		}

		if (debug) return (T)object2;

		// Test output to stream, small buffer.
		outStream = new ByteArrayOutputStream();
		output = sf.createOutput(outStream, 10);
		kryo.writeClassAndObject(output, object1);
		output.flush();

		// Test input from stream, small buffer.
		input = sf.createInput(new ByteArrayInputStream(outStream.toByteArray()), 10);
		object2 = kryo.readClassAndObject(input);
		doAssertEquals(object1, object2);
		if (checkLength) assertEquals("Incorrect number of bytes read.", length, input.total());

		if (object1 != null) {
			// Test null with serializer.
			Serializer serializer = kryo.getRegistration(object1.getClass()).getSerializer();
			output.reset();
			outStream.reset();
			kryo.writeObjectOrNull(output, null, serializer);
			output.flush();

			// Test null from byte array with and without serializer.
			input = sf.createInput(new ByteArrayInputStream(outStream.toByteArray()), 10);
			assertNull(kryo.readObjectOrNull(input, object1.getClass(), serializer));

			input = sf.createInput(new ByteArrayInputStream(outStream.toByteArray()), 10);
			assertNull(kryo.readObjectOrNull(input, object1.getClass()));
		}

		// Test output to byte array.
		output = sf.createOutput(length * 2, -1);
		kryo.writeClassAndObject(output, object1);
		output.flush();

		// Test input from byte array.
		input = sf.createInput(output.toBytes());
		object2 = kryo.readClassAndObject(input);
		doAssertEquals(object1, object2);
		if (checkLength) {
			assertEquals("Incorrect length.", length, output.total());
			assertEquals("Incorrect number of bytes read.", length, input.total());
		}
		input.reset();

		if (supportsCopy) {
			// Test copy.
			T copy = kryo.copy(object1);
			doAssertEquals(object1, copy);
			copy = kryo.copyShallow(object1);
			doAssertEquals(object1, copy);
		}

		return (T)object2;
	}

	protected void doAssertEquals (Object object1, Object object2) {
		assertEquals(arrayToList(object1), arrayToList(object2));
	}

	static public Object arrayToList (Object array) {
		if (array == null || !array.getClass().isArray()) return array;
		ArrayList list = new ArrayList(Array.getLength(array));
		for (int i = 0, n = Array.getLength(array); i < n; i++)
			list.add(arrayToList(Array.get(array, i)));
		return list;
	}

	static public ArrayList list (Object... items) {
		ArrayList list = new ArrayList();
		for (Object item : items)
			list.add(item);
		return list;
	}
}
<|MERGE_RESOLUTION|>--- conflicted
+++ resolved
@@ -1,289 +1,277 @@
-/* Copyright (c) 2008-2018, Nathan Sweet
- * All rights reserved.
- * 
- * Redistribution and use in source and binary forms, with or without modification, are permitted provided that the following
- * conditions are met:
- * 
- * - Redistributions of source code must retain the above copyright notice, this list of conditions and the following disclaimer.
- * - Redistributions in binary form must reproduce the above copyright notice, this list of conditions and the following
- * disclaimer in the documentation and/or other materials provided with the distribution.
- * - Neither the name of Esoteric Software nor the names of its contributors may be used to endorse or promote products derived
- * from this software without specific prior written permission.
- * 
- * THIS SOFTWARE IS PROVIDED BY THE COPYRIGHT HOLDERS AND CONTRIBUTORS "AS IS" AND ANY EXPRESS OR IMPLIED WARRANTIES, INCLUDING,
- * BUT NOT LIMITED TO, THE IMPLIED WARRANTIES OF MERCHANTABILITY AND FITNESS FOR A PARTICULAR PURPOSE ARE DISCLAIMED. IN NO EVENT
- * SHALL THE COPYRIGHT HOLDER OR CONTRIBUTORS BE LIABLE FOR ANY DIRECT, INDIRECT, INCIDENTAL, SPECIAL, EXEMPLARY, OR CONSEQUENTIAL
- * DAMAGES (INCLUDING, BUT NOT LIMITED TO, PROCUREMENT OF SUBSTITUTE GOODS OR SERVICES; LOSS OF USE, DATA, OR PROFITS; OR BUSINESS
- * INTERRUPTION) HOWEVER CAUSED AND ON ANY THEORY OF LIABILITY, WHETHER IN CONTRACT, STRICT LIABILITY, OR TORT (INCLUDING
- * NEGLIGENCE OR OTHERWISE) ARISING IN ANY WAY OUT OF THE USE OF THIS SOFTWARE, EVEN IF ADVISED OF THE POSSIBILITY OF SUCH DAMAGE. */
-
-package com.esotericsoftware.kryo;
-
-import static com.esotericsoftware.minlog.Log.*;
-import static org.junit.Assert.*;
-
-import com.esotericsoftware.kryo.io.ByteBufferInput;
-import com.esotericsoftware.kryo.io.ByteBufferOutput;
-import com.esotericsoftware.kryo.io.Input;
-import com.esotericsoftware.kryo.io.Output;
-import com.esotericsoftware.kryo.unsafe.UnsafeByteBufferInput;
-import com.esotericsoftware.kryo.unsafe.UnsafeByteBufferOutput;
-import com.esotericsoftware.kryo.unsafe.UnsafeInput;
-import com.esotericsoftware.kryo.unsafe.UnsafeOutput;
-
-import java.io.ByteArrayInputStream;
-import java.io.ByteArrayOutputStream;
-import java.io.InputStream;
-import java.io.OutputStream;
-import java.lang.reflect.Array;
-import java.nio.Buffer;
-import java.nio.ByteBuffer;
-import java.util.ArrayList;
-
-import org.junit.Before;
-
-/** Convenience methods for round tripping objects.
- * @author Nathan Sweet */
-abstract public class KryoTestCase {
-	// When true, roundTrip will only do a single write/read to make debugging easier (breaks some tests).
-	static private final boolean debug = false;
-
-	protected Kryo kryo;
-	protected Output output;
-	protected Input input;
-	protected Object object1, object2;
-	protected boolean supportsCopy;
-
-	static interface BufferFactory {
-		public Output createOutput (OutputStream os);
-
-		public Output createOutput (OutputStream os, int size);
-
-		public Output createOutput (int size, int limit);
-
-		public Input createInput (InputStream os, int size);
-
-		public Input createInput (byte[] buffer);
-	}
-
-	@Before
-	public void setUp () throws Exception {
-		if (debug && WARN) warn("*** DEBUG TEST ***");
-
-		kryo = new Kryo();
-	}
-
-	/** @param length Pass Integer.MIN_VALUE to disable checking the length. */
-	public <T> T roundTrip (int length, T object1) {
-		T object2 = roundTripWithBufferFactory(length, object1, new BufferFactory() {
-			public Output createOutput (OutputStream os) {
-				return new Output(os);
-			}
-
-			public Output createOutput (OutputStream os, int size) {
-				return new Output(os, size);
-			}
-
-			public Output createOutput (int size, int limit) {
-				return new Output(size, limit);
-			}
-
-			public Input createInput (InputStream os, int size) {
-				return new Input(os, size);
-			}
-
-			public Input createInput (byte[] buffer) {
-				return new Input(buffer);
-			}
-		});
-
-		if (debug) return object2;
-
-		roundTripWithBufferFactory(length, object1, new BufferFactory() {
-			public Output createOutput (OutputStream os) {
-				return new ByteBufferOutput(os);
-			}
-
-			public Output createOutput (OutputStream os, int size) {
-				return new ByteBufferOutput(os, size);
-			}
-
-			public Output createOutput (int size, int limit) {
-				return new ByteBufferOutput(size, limit);
-			}
-
-			public Input createInput (InputStream os, int size) {
-				return new ByteBufferInput(os, size);
-			}
-
-			public Input createInput (byte[] buffer) {
-<<<<<<< HEAD
-				ByteBuffer byteBuffer = ByteBuffer.allocateDirect(buffer.length);
-				byteBuffer.put(buffer);
-				((Buffer) byteBuffer).flip();
-=======
-				ByteBuffer byteBuffer = allocateByteBuffer(buffer);
->>>>>>> aed0c0ec
-				return new ByteBufferInput(byteBuffer);
-			}
-		});
-
-		roundTripWithBufferFactory(length, object1, new BufferFactory() {
-			public Output createOutput (OutputStream os) {
-				return new UnsafeOutput(os);
-			}
-
-			public Output createOutput (OutputStream os, int size) {
-				return new UnsafeOutput(os, size);
-			}
-
-			public Output createOutput (int size, int limit) {
-				return new UnsafeOutput(size, limit);
-			}
-
-			public Input createInput (InputStream os, int size) {
-				return new UnsafeInput(os, size);
-			}
-
-			public Input createInput (byte[] buffer) {
-				return new UnsafeInput(buffer);
-			}
-		});
-
-		roundTripWithBufferFactory(length, object1, new BufferFactory() {
-			public Output createOutput (OutputStream os) {
-				return new UnsafeByteBufferOutput(os);
-			}
-
-			public Output createOutput (OutputStream os, int size) {
-				return new UnsafeByteBufferOutput(os, size);
-			}
-
-			public Output createOutput (int size, int limit) {
-				return new UnsafeByteBufferOutput(size, limit);
-			}
-
-			public Input createInput (InputStream os, int size) {
-				return new UnsafeByteBufferInput(os, size);
-			}
-
-			public Input createInput (byte[] buffer) {
-<<<<<<< HEAD
-				ByteBuffer byteBuffer = ByteBuffer.allocateDirect(buffer.length);
-				byteBuffer.put(buffer);
-				((Buffer) byteBuffer).flip();
-=======
-				ByteBuffer byteBuffer = allocateByteBuffer(buffer);
->>>>>>> aed0c0ec
-				return new UnsafeByteBufferInput(byteBuffer);
-			}
-		});
-
-		return object2;
-	}
-
-	private ByteBuffer allocateByteBuffer(byte[] buffer) {
-		ByteBuffer byteBuffer = ByteBuffer.allocateDirect(buffer.length);
-		byteBuffer.put(buffer);
-		((Buffer) byteBuffer).flip();
-		return byteBuffer;
-	}
-
-	/** @param length Pass Integer.MIN_VALUE to disable checking the length. */
-	public <T> T roundTripWithBufferFactory (int length, T object1, BufferFactory sf) {
-		boolean checkLength = length != Integer.MIN_VALUE;
-
-		this.object1 = object1;
-
-		// Test output to stream, large buffer.
-		ByteArrayOutputStream outStream = new ByteArrayOutputStream();
-		output = sf.createOutput(outStream, 4096);
-		kryo.writeClassAndObject(output, object1);
-		output.flush();
-
-		if (debug) System.out.println();
-
-		// Test input from stream, large buffer.
-		input = sf.createInput(new ByteArrayInputStream(outStream.toByteArray()), 4096);
-		object2 = kryo.readClassAndObject(input);
-		doAssertEquals(object1, object2);
-		if (checkLength) {
-			assertEquals("Incorrect number of bytes read.", length, input.total());
-			assertEquals("Incorrect number of bytes written.", length, output.total());
-		}
-
-		if (debug) return (T)object2;
-
-		// Test output to stream, small buffer.
-		outStream = new ByteArrayOutputStream();
-		output = sf.createOutput(outStream, 10);
-		kryo.writeClassAndObject(output, object1);
-		output.flush();
-
-		// Test input from stream, small buffer.
-		input = sf.createInput(new ByteArrayInputStream(outStream.toByteArray()), 10);
-		object2 = kryo.readClassAndObject(input);
-		doAssertEquals(object1, object2);
-		if (checkLength) assertEquals("Incorrect number of bytes read.", length, input.total());
-
-		if (object1 != null) {
-			// Test null with serializer.
-			Serializer serializer = kryo.getRegistration(object1.getClass()).getSerializer();
-			output.reset();
-			outStream.reset();
-			kryo.writeObjectOrNull(output, null, serializer);
-			output.flush();
-
-			// Test null from byte array with and without serializer.
-			input = sf.createInput(new ByteArrayInputStream(outStream.toByteArray()), 10);
-			assertNull(kryo.readObjectOrNull(input, object1.getClass(), serializer));
-
-			input = sf.createInput(new ByteArrayInputStream(outStream.toByteArray()), 10);
-			assertNull(kryo.readObjectOrNull(input, object1.getClass()));
-		}
-
-		// Test output to byte array.
-		output = sf.createOutput(length * 2, -1);
-		kryo.writeClassAndObject(output, object1);
-		output.flush();
-
-		// Test input from byte array.
-		input = sf.createInput(output.toBytes());
-		object2 = kryo.readClassAndObject(input);
-		doAssertEquals(object1, object2);
-		if (checkLength) {
-			assertEquals("Incorrect length.", length, output.total());
-			assertEquals("Incorrect number of bytes read.", length, input.total());
-		}
-		input.reset();
-
-		if (supportsCopy) {
-			// Test copy.
-			T copy = kryo.copy(object1);
-			doAssertEquals(object1, copy);
-			copy = kryo.copyShallow(object1);
-			doAssertEquals(object1, copy);
-		}
-
-		return (T)object2;
-	}
-
-	protected void doAssertEquals (Object object1, Object object2) {
-		assertEquals(arrayToList(object1), arrayToList(object2));
-	}
-
-	static public Object arrayToList (Object array) {
-		if (array == null || !array.getClass().isArray()) return array;
-		ArrayList list = new ArrayList(Array.getLength(array));
-		for (int i = 0, n = Array.getLength(array); i < n; i++)
-			list.add(arrayToList(Array.get(array, i)));
-		return list;
-	}
-
-	static public ArrayList list (Object... items) {
-		ArrayList list = new ArrayList();
-		for (Object item : items)
-			list.add(item);
-		return list;
-	}
-}
+/* Copyright (c) 2008-2018, Nathan Sweet
+ * All rights reserved.
+ * 
+ * Redistribution and use in source and binary forms, with or without modification, are permitted provided that the following
+ * conditions are met:
+ * 
+ * - Redistributions of source code must retain the above copyright notice, this list of conditions and the following disclaimer.
+ * - Redistributions in binary form must reproduce the above copyright notice, this list of conditions and the following
+ * disclaimer in the documentation and/or other materials provided with the distribution.
+ * - Neither the name of Esoteric Software nor the names of its contributors may be used to endorse or promote products derived
+ * from this software without specific prior written permission.
+ * 
+ * THIS SOFTWARE IS PROVIDED BY THE COPYRIGHT HOLDERS AND CONTRIBUTORS "AS IS" AND ANY EXPRESS OR IMPLIED WARRANTIES, INCLUDING,
+ * BUT NOT LIMITED TO, THE IMPLIED WARRANTIES OF MERCHANTABILITY AND FITNESS FOR A PARTICULAR PURPOSE ARE DISCLAIMED. IN NO EVENT
+ * SHALL THE COPYRIGHT HOLDER OR CONTRIBUTORS BE LIABLE FOR ANY DIRECT, INDIRECT, INCIDENTAL, SPECIAL, EXEMPLARY, OR CONSEQUENTIAL
+ * DAMAGES (INCLUDING, BUT NOT LIMITED TO, PROCUREMENT OF SUBSTITUTE GOODS OR SERVICES; LOSS OF USE, DATA, OR PROFITS; OR BUSINESS
+ * INTERRUPTION) HOWEVER CAUSED AND ON ANY THEORY OF LIABILITY, WHETHER IN CONTRACT, STRICT LIABILITY, OR TORT (INCLUDING
+ * NEGLIGENCE OR OTHERWISE) ARISING IN ANY WAY OUT OF THE USE OF THIS SOFTWARE, EVEN IF ADVISED OF THE POSSIBILITY OF SUCH DAMAGE. */
+
+package com.esotericsoftware.kryo;
+
+import static com.esotericsoftware.minlog.Log.*;
+import static org.junit.Assert.*;
+
+import com.esotericsoftware.kryo.io.ByteBufferInput;
+import com.esotericsoftware.kryo.io.ByteBufferOutput;
+import com.esotericsoftware.kryo.io.Input;
+import com.esotericsoftware.kryo.io.Output;
+import com.esotericsoftware.kryo.unsafe.UnsafeByteBufferInput;
+import com.esotericsoftware.kryo.unsafe.UnsafeByteBufferOutput;
+import com.esotericsoftware.kryo.unsafe.UnsafeInput;
+import com.esotericsoftware.kryo.unsafe.UnsafeOutput;
+
+import java.io.ByteArrayInputStream;
+import java.io.ByteArrayOutputStream;
+import java.io.InputStream;
+import java.io.OutputStream;
+import java.lang.reflect.Array;
+import java.nio.Buffer;
+import java.nio.ByteBuffer;
+import java.util.ArrayList;
+
+import org.junit.Before;
+
+/** Convenience methods for round tripping objects.
+ * @author Nathan Sweet */
+abstract public class KryoTestCase {
+	// When true, roundTrip will only do a single write/read to make debugging easier (breaks some tests).
+	static private final boolean debug = false;
+
+	protected Kryo kryo;
+	protected Output output;
+	protected Input input;
+	protected Object object1, object2;
+	protected boolean supportsCopy;
+
+	static interface BufferFactory {
+		public Output createOutput (OutputStream os);
+
+		public Output createOutput (OutputStream os, int size);
+
+		public Output createOutput (int size, int limit);
+
+		public Input createInput (InputStream os, int size);
+
+		public Input createInput (byte[] buffer);
+	}
+
+	@Before
+	public void setUp () throws Exception {
+		if (debug && WARN) warn("*** DEBUG TEST ***");
+
+		kryo = new Kryo();
+	}
+
+	/** @param length Pass Integer.MIN_VALUE to disable checking the length. */
+	public <T> T roundTrip (int length, T object1) {
+		T object2 = roundTripWithBufferFactory(length, object1, new BufferFactory() {
+			public Output createOutput (OutputStream os) {
+				return new Output(os);
+			}
+
+			public Output createOutput (OutputStream os, int size) {
+				return new Output(os, size);
+			}
+
+			public Output createOutput (int size, int limit) {
+				return new Output(size, limit);
+			}
+
+			public Input createInput (InputStream os, int size) {
+				return new Input(os, size);
+			}
+
+			public Input createInput (byte[] buffer) {
+				return new Input(buffer);
+			}
+		});
+
+		if (debug) return object2;
+
+		roundTripWithBufferFactory(length, object1, new BufferFactory() {
+			public Output createOutput (OutputStream os) {
+				return new ByteBufferOutput(os);
+			}
+
+			public Output createOutput (OutputStream os, int size) {
+				return new ByteBufferOutput(os, size);
+			}
+
+			public Output createOutput (int size, int limit) {
+				return new ByteBufferOutput(size, limit);
+			}
+
+			public Input createInput (InputStream os, int size) {
+				return new ByteBufferInput(os, size);
+			}
+
+			public Input createInput (byte[] buffer) {
+				ByteBuffer byteBuffer = allocateByteBuffer(buffer);
+				return new ByteBufferInput(byteBuffer);
+			}
+		});
+
+		roundTripWithBufferFactory(length, object1, new BufferFactory() {
+			public Output createOutput (OutputStream os) {
+				return new UnsafeOutput(os);
+			}
+
+			public Output createOutput (OutputStream os, int size) {
+				return new UnsafeOutput(os, size);
+			}
+
+			public Output createOutput (int size, int limit) {
+				return new UnsafeOutput(size, limit);
+			}
+
+			public Input createInput (InputStream os, int size) {
+				return new UnsafeInput(os, size);
+			}
+
+			public Input createInput (byte[] buffer) {
+				return new UnsafeInput(buffer);
+			}
+		});
+
+		roundTripWithBufferFactory(length, object1, new BufferFactory() {
+			public Output createOutput (OutputStream os) {
+				return new UnsafeByteBufferOutput(os);
+			}
+
+			public Output createOutput (OutputStream os, int size) {
+				return new UnsafeByteBufferOutput(os, size);
+			}
+
+			public Output createOutput (int size, int limit) {
+				return new UnsafeByteBufferOutput(size, limit);
+			}
+
+			public Input createInput (InputStream os, int size) {
+				return new UnsafeByteBufferInput(os, size);
+			}
+
+			public Input createInput (byte[] buffer) {
+				ByteBuffer byteBuffer = allocateByteBuffer(buffer);
+				return new UnsafeByteBufferInput(byteBuffer);
+			}
+		});
+
+		return object2;
+	}
+
+	private ByteBuffer allocateByteBuffer(byte[] buffer) {
+		ByteBuffer byteBuffer = ByteBuffer.allocateDirect(buffer.length);
+		byteBuffer.put(buffer);
+		((Buffer) byteBuffer).flip();
+		return byteBuffer;
+	}
+
+	/** @param length Pass Integer.MIN_VALUE to disable checking the length. */
+	public <T> T roundTripWithBufferFactory (int length, T object1, BufferFactory sf) {
+		boolean checkLength = length != Integer.MIN_VALUE;
+
+		this.object1 = object1;
+
+		// Test output to stream, large buffer.
+		ByteArrayOutputStream outStream = new ByteArrayOutputStream();
+		output = sf.createOutput(outStream, 4096);
+		kryo.writeClassAndObject(output, object1);
+		output.flush();
+
+		if (debug) System.out.println();
+
+		// Test input from stream, large buffer.
+		input = sf.createInput(new ByteArrayInputStream(outStream.toByteArray()), 4096);
+		object2 = kryo.readClassAndObject(input);
+		doAssertEquals(object1, object2);
+		if (checkLength) {
+			assertEquals("Incorrect number of bytes read.", length, input.total());
+			assertEquals("Incorrect number of bytes written.", length, output.total());
+		}
+
+		if (debug) return (T)object2;
+
+		// Test output to stream, small buffer.
+		outStream = new ByteArrayOutputStream();
+		output = sf.createOutput(outStream, 10);
+		kryo.writeClassAndObject(output, object1);
+		output.flush();
+
+		// Test input from stream, small buffer.
+		input = sf.createInput(new ByteArrayInputStream(outStream.toByteArray()), 10);
+		object2 = kryo.readClassAndObject(input);
+		doAssertEquals(object1, object2);
+		if (checkLength) assertEquals("Incorrect number of bytes read.", length, input.total());
+
+		if (object1 != null) {
+			// Test null with serializer.
+			Serializer serializer = kryo.getRegistration(object1.getClass()).getSerializer();
+			output.reset();
+			outStream.reset();
+			kryo.writeObjectOrNull(output, null, serializer);
+			output.flush();
+
+			// Test null from byte array with and without serializer.
+			input = sf.createInput(new ByteArrayInputStream(outStream.toByteArray()), 10);
+			assertNull(kryo.readObjectOrNull(input, object1.getClass(), serializer));
+
+			input = sf.createInput(new ByteArrayInputStream(outStream.toByteArray()), 10);
+			assertNull(kryo.readObjectOrNull(input, object1.getClass()));
+		}
+
+		// Test output to byte array.
+		output = sf.createOutput(length * 2, -1);
+		kryo.writeClassAndObject(output, object1);
+		output.flush();
+
+		// Test input from byte array.
+		input = sf.createInput(output.toBytes());
+		object2 = kryo.readClassAndObject(input);
+		doAssertEquals(object1, object2);
+		if (checkLength) {
+			assertEquals("Incorrect length.", length, output.total());
+			assertEquals("Incorrect number of bytes read.", length, input.total());
+		}
+		input.reset();
+
+		if (supportsCopy) {
+			// Test copy.
+			T copy = kryo.copy(object1);
+			doAssertEquals(object1, copy);
+			copy = kryo.copyShallow(object1);
+			doAssertEquals(object1, copy);
+		}
+
+		return (T)object2;
+	}
+
+	protected void doAssertEquals (Object object1, Object object2) {
+		assertEquals(arrayToList(object1), arrayToList(object2));
+	}
+
+	static public Object arrayToList (Object array) {
+		if (array == null || !array.getClass().isArray()) return array;
+		ArrayList list = new ArrayList(Array.getLength(array));
+		for (int i = 0, n = Array.getLength(array); i < n; i++)
+			list.add(arrayToList(Array.get(array, i)));
+		return list;
+	}
+
+	static public ArrayList list (Object... items) {
+		ArrayList list = new ArrayList();
+		for (Object item : items)
+			list.add(item);
+		return list;
+	}
+}